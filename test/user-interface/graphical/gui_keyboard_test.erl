--- conflicted
+++ resolved
@@ -89,11 +89,7 @@
 
 		{ onCharEntered, [ _TestPanel, _TestPanelId, Context ] } ->
 
-<<<<<<< HEAD
-			WxKeyEvent = gui_event:get_backend_info( Context ),
-=======
 			WxKeyEvent = gui_event:get_backend_event( Context ),
->>>>>>> 2482235b
 
 			trace_utils:info( gui_keyboard:key_event_to_string( WxKeyEvent ) ),
 
