# From here all variables are expected to be updated, as first all the variables
# of englobing projects should be set, then only rules based on that variables
# should be defined.



# Now defining the generic rules operating on the variables.

ALL_ERL_FILES = $(wildcard *.erl)



# Excluded sources, as depending on prerequisites:


ifeq ($(USE_HDF5),false)

  EXCLUDED_SOURCES := $(EXCLUDED_SOURCES) hdf5_support.erl      \
										  hdf5_support_test.erl \
										  raw_hdf5_test.erl

endif


ifeq ($(USE_REST),false)

  EXCLUDED_SOURCES := $(EXCLUDED_SOURCES) rest_support.erl rest_support_test.erl

endif


ifeq ($(USE_SQLITE),false)

  EXCLUDED_SOURCES := $(EXCLUDED_SOURCES) sql_support.erl sql_support_test.erl

endif



ERL_FILES = $(filter-out $(EXCLUDED_SOURCES), $(ALL_ERL_FILES))


# Includes test beams:
BEAM_FILES = $(patsubst %.erl,%.beam,$(ERL_FILES))


# Excludes the tests depending on prerequisites:
TEST_SOURCES = $(filter-out $(EXCLUDED_SOURCES), $(wildcard *_test.erl))

TEST_TARGETS = $(patsubst %.erl,%,$(TEST_SOURCES))



# Java subsection.

# Java (local) source files:
JAVA_FILES = $(wildcard *.java)


# Java class (bytecode) files:
ifeq ($(USE_JAVA_BINDING),true)

<<<<<<< HEAD
	 #JAVA_CLASS_FILES = $(patsubst %.java,%.class,$(JAVA_FILES))
	 JAVA_CLASS_FILES =
=======
	 JAVA_CLASS_FILES = $(patsubst %.java,%.class,$(JAVA_FILES))
>>>>>>> d0f59f60

endif



# Regarding dependency management.

# One can just ignore dependencies and rebuild "blindly" every module in current
# subtree.

# One just has not to forget to issue 'make' from a right location, before
# running one's Erlang program.

# Another option is to track dependencies explicitly.

# We found no existing way of managing dependencies automatically, thus they
# have to be declared by hand.

# We want these user-specified dependencies to work with the generic rules to
# build beam files and to run programs.

# For example, 'make MyObject_run' would check MyObject_test.beam and its
# dependencies before running it.

# A generic rule like: '%.beam: %.erl' would not take into account dependencies.

# A generic rule like: '%.beam: %.erl %_dependencies' with a definition like
# 'MyObject_dependencies: A.beam moduleB.beam' would work (and modules not
# depending on others could be managed with a second generic rule: '%.beam:
# %.erl'), but generic targets, as defined in GNUmakerules.inc, seem to be
# *always* rebuilt, not depending on their .PHONY status.

# In our case, MyObject.beam (and all its prerequisites!) would thus always be
# rebuilt, even if no change at all was operated on the corresponding sources,
# which would not be acceptable.

# Thus we stick from now to the basic strategy: always issue a global 'make' at
# the root of the source before running a program, otherwise be doomed (changes
# not taken into account at run-time, as not recompiled).


.PHONY: all all-pre-hook all-parallel-recurse all-recurse
		all-parse-transforms bootstrap-modules make-all-parse-transforms    \
		rebuild test test-recurse doc-recurse build-tests launch			\
		install-all install-announce install-ebin install-bin install-src	\
		install-include install-examples install-test install-doc			\
		info-install info-install-locations info-install-content            \
		generate-list-of-erlang-types generate-list-of-local-types          \
		generate-local-plt self-check-against-plt check check-hook help-erl \
		clean clean-erlang clean-python clean-database clean-recurse        \
		clean-outputs real-clean                                            \
		info info-files info-meta info-erlang info-python info-java         \
		$(MODULES_DIRS)



# Note: long lines in rules should not be word-wrapped (with \), as their
# displaying on the console would print them, leading to poorly dense outputs,
# that are not pleasing to the eye.


# Defining the BASE_MAKEFILE variable in top makefiles allows to define a
# specific (parallel) 'all' rule for them, while other makefiles just recurse
# accordingly:
#
ifeq ($(BASE_MAKEFILE),true)

# CORE_COUNT defined in myriad/GNUmakevars.inc:
all: all-pre-hook all-parse-transforms
	@echo "   Building all, in parallel over $(CORE_COUNT) core(s), from $(PWD)"
	@for m in $(MODULES_DIRS); do if ! ( if [ -d $$m ] ; then cd $$m &&  \
		$(MAKE) -s all-recurse -j $(CORE_COUNT) && cd .. ; else echo "     (directory $$m skipped)" ; \
	fi ) ; then exit 1; fi ; done

else

all: all-recurse-pre-hook all-recurse $(BEAM_FILES) $(JAVA_CLASS_FILES)

endif



all-parse-transforms: bootstrap-modules make-all-parse-transforms

bootstrap-modules: $(BOOTSTRAP_MODULES)


make-all-parse-transforms:
	@echo "   Building first all layer-specific parse transforms"
	@for d in $(PARSE_TRANSFORM_DIRS) ; do ( cd $$d && \
	$(MAKE) -s local-parse-transforms ) ; done


LOCAL_TRANSFORM_SRC = $(wildcard *_parse_transform.erl)

LOCAL_TRANSFORM_BEAM = $(patsubst %.erl,%.beam,$(LOCAL_TRANSFORM_SRC))


# It is necessary to compile parse-transforms from their directory, as they may
# use bootstrapped BEAMs or lower layers, so the _TOP variable must be correct
# in order the -pz directories to be relevant:
#
local-parse-transforms: $(LOCAL_TRANSFORM_BEAM)



# all*-pre-hook targets allow to insert arbitrary rules *before* other specified
# prerequisite targets, at each level.
#
# Meant to be enriched with prerequisite targets by above layers:

# Called once per layer, when starting compiling it:
all-pre-hook:



# Called once per subdirectory of the current layer, when starting compiling it:
all-recurse-pre-hook:


# This rule is not used by default, as we use the -j option from the root
# makefile, letting then 'make' use its job server for that task:
all-parallel-recurse:
	@echo "   Building all on parallel over $(CORE_COUNT) cores (in "$(PWD) #$$(basename $(PWD))
	@for m in $(MODULES_DIRS); do if ! ( if [ -d $$m ] ; then cd $$m && $(MAKE) -s all -j $(CORE_COUNT) CMD_LINE_OPT="${CMD_LINE_OPT}" && cd .. ; else echo "	  (directory $$m skipped)" ; fi ) ; then exit 1; fi ; done



all-recurse: $(BEAM_FILES)
	@echo "   Building all in "$(PWD) #$$(basename $(PWD))
	@for m in $(MODULES_DIRS); do if ! ( if [ -d $$m ] ; then cd $$m && $(MAKE) -s all CMD_LINE_OPT="${CMD_LINE_OPT}" USE_HDF5=$(USE_HDF5) USE_REST=$(USE_REST) USE_SQLITE=$(USE_SQLITE) && cd .. ; else echo "  (directory $$m skipped)" ; fi ) ; then exit 1; fi ; done



# We must first go into the directory in which the source of the parse transform
# lies, otherwise the BEAM file will be created on the current (ex: root)
# directory:
#
# (note that we want that parse transforms are themselves parse-transformed by
# the ones of the lower layers)
#
%_parse_transform.beam: %_parse_transform.erl
	@echo "		Compiling parse transform $<"
	@#echo $(ERLANG_COMPILER) $(ERLANG_COMPILER_OPT_FOR_PT) -o $@ $<
	@$(ERLANG_COMPILER) $(ERLANG_COMPILER_OPT_FOR_PT) -o $@ $<


rebuild: clean all




# Bootstrap section.


# Bootstrapped modules must be special-cased, as they should not be built with
# parse-transforms (by design not available yet) and the resulting BEAM must be
# produced in the right directory (not at the root).
#
# Exactly the same processing applies to each of them.
#
# See also: in GNUmakevars.inc, the BOOTSTRAP_MODULES variable.

# We cherry-pick modules in various source directories, and select all modules
# in 'src/meta', built generically:

<<<<<<< HEAD

# In 'utils':

$(COMMON_TOP)/src/utils/basic_utils.beam: $(COMMON_TOP)/src/utils/basic_utils.erl
=======
# Note: maybe these (identical) rules can be factored with just different
# sources and targets.


# In 'utils':

$(MYRIAD_TOP)/src/utils/basic_utils.beam: $(MYRIAD_TOP)/src/utils/basic_utils.erl
>>>>>>> d0f59f60
	@echo "		Compiling bootstrap module $<"
	@beam_file=$$(basename $@) ; cd $$(dirname $@) && $(ERLANG_COMPILER) $(ERLANG_COMPILER_OPT_FOR_PT) -o $$beam_file $$( echo $$beam_file | sed 's|.beam$$|.erl|1' )


$(MYRIAD_TOP)/src/utils/text_utils.beam: $(MYRIAD_TOP)/src/utils/text_utils.erl
	@echo "		Compiling bootstrap module $<"
	@beam_file=$$(basename $@) ; cd $$(dirname $@) && $(ERLANG_COMPILER) $(ERLANG_COMPILER_OPT_FOR_PT) -o $$beam_file $$( echo $$beam_file | sed 's|.beam$$|.erl|1' )


<<<<<<< HEAD
$(COMMON_TOP)/src/utils/id_utils.beam: $(COMMON_TOP)/src/utils/id_utils.erl
	@echo "		Compiling bootstrap module $<"
	@beam_file=$$(basename $@) ; cd $$(dirname $@) && $(ERLANG_COMPILER) $(ERLANG_COMPILER_OPT_FOR_PT) -o $$beam_file $$( echo $$beam_file | sed 's|.beam$$|.erl|1' )



# In 'meta':

$(COMMON_TOP)/src/meta/%.beam: $(COMMON_TOP)/src/meta/%.erl
	@echo "		Compiling bootstrap module $<"
	@beam_file=$$(basename $@) ; cd $$(dirname $@) && $(ERLANG_COMPILER) $(ERLANG_COMPILER_OPT_FOR_PT) -o $$beam_file $$( echo $$beam_file | sed 's|.beam$$|.erl|1' )


# In 'data-management':

$(COMMON_TOP)/src/data-management/map_hashtable.beam: $(COMMON_TOP)/src/data-management/map_hashtable.erl
=======
$(MYRIAD_TOP)/src/utils/id_utils.beam: $(MYRIAD_TOP)/src/utils/id_utils.erl
>>>>>>> d0f59f60
	@echo "		Compiling bootstrap module $<"
	@beam_file=$$(basename $@) ; cd $$(dirname $@) && $(ERLANG_COMPILER) $(ERLANG_COMPILER_OPT_FOR_PT) -o $$beam_file $$( echo $$beam_file | sed 's|.beam$$|.erl|1' )



<<<<<<< HEAD
=======
# In 'meta':

# Real parse-transform-specific rules:

$(MYRIAD_TOP)/src/meta/%.beam: $(MYRIAD_TOP)/src/meta/%.erl
	@echo "		Compiling bootstrap meta module $<"
	@beam_file=$$(basename $@) ; cd $$(dirname $@) && $(ERLANG_COMPILER) $(ERLANG_COMPILER_OPT_FOR_PT) -o $$beam_file $$( echo $$beam_file | sed 's|.beam$$|.erl|1' )



# In 'data-management':

#$(MYRIAD_TOP)/src/data-management/list_table.beam: $(MYRIAD_TOP)/src/data-management/list_table.erl
#	@echo "		Compiling bootstrap module $<"
#	@beam_file=$$(basename $@) ; cd $$(dirname $@) && $(ERLANG_COMPILER) $(ERLANG_COMPILER_OPT_FOR_PT) -o $$beam_file $$( echo $$beam_file | sed 's|.beam$$|.erl|1' )


$(MYRIAD_TOP)/src/data-management/map_hashtable.beam: $(MYRIAD_TOP)/src/data-management/map_hashtable.erl
	@echo "		Compiling bootstrap module $<"
	@beam_file=$$(basename $@) ; cd $$(dirname $@) && $(ERLANG_COMPILER) $(ERLANG_COMPILER_OPT_FOR_PT) -o $$beam_file $$( echo $$beam_file | sed 's|.beam$$|.erl|1' )



>>>>>>> d0f59f60

# Standard general rules:


%.beam: %.erl %.hrl
	@echo "		Compiling module with header $<"
	@#echo $(ERLANG_COMPILER) $(ERLANG_COMPILER_OPT_FOR_STANDARD_MODULES) -o $@ $<
	@$(ERLANG_COMPILER) $(ERLANG_COMPILER_OPT_FOR_STANDARD_MODULES) -o $@ $<


# The main, most usual rule:
%.beam: %.erl
	@echo "		Compiling module $<"
	@#echo $(ERLANG_COMPILER) $(ERLANG_COMPILER_OPT_FOR_STANDARD_MODULES) -o $@ $<
	@$(ERLANG_COMPILER) $(ERLANG_COMPILER_OPT_FOR_STANDARD_MODULES) -o $@ $<



# Applications are meant to be executed, whereas tests are meant to be run: they
# have different suffixes (_app vs _test) and ways of being launched (make
# X_exec / make X_run) otherwise, for example, my_server_app.erl would shadow
# my_server_test.erl if an ambiguous 'make my_server_run' was issued.


%.class: %.java
	@echo "		Compiling the $< Java class"
	@$(JAVAC) $(JAVAC_OPT) $<



# Application section.


# 'X_exec' becomes 'X_app:exec()':


%_exec: %_app.beam %.beam
	@echo "		Executing application $^ (first form)"
	$(ERL_PARAMETERIZED_LAUNCHER) $(NODE_NAMING) $@-$$USER --eval $$(echo $@|sed 's|_exec$$|_app:exec()|1') $(EXEC_INTERNAL_OPTIONS) $(CMD_LINE_OPT)


%_exec: %_app.beam
	@echo "		Executing application $^ (second form)"
	@$(ERL_PARAMETERIZED_LAUNCHER) $(NODE_NAMING) $@-$$USER --eval $$(echo $@|sed 's|_exec$$|_app:exec()|1') $(EXEC_INTERNAL_OPTIONS) $(CMD_LINE_OPT)



# To run in the background (somewhat like a daemon):
#
# Note: the specified long name (with $(NODE_NAMING)) has its '_background'
# suffix removed so that the node name of an executable does not depend from how
# it is launched, otherwise clients needing to connect to that node would
# themselves depend on that.

%_exec_background: %_app.beam %.beam
	@echo "		Executing application $^ in the background (first form)"
	@$(ERL_PARAMETERIZED_LAUNCHER) $(NODE_NAMING) $$(echo $@|sed 's|_background$$||1')-$$USER --background --eval $$(echo $@|sed 's|_exec_background$$|_app:exec()|1') $(EXEC_INTERNAL_OPTIONS) $(CMD_LINE_OPT) &


%_exec_background: %_app.beam
	@echo "		Executing application $^ in the background (second form)"
	@$(ERL_PARAMETERIZED_LAUNCHER) $(NODE_NAMING) $$(echo $@|sed 's|_background$$||1')-$$USER --background --eval $$(echo $@|sed 's|_exec_background$$|_app:exec()|1') $(EXEC_INTERNAL_OPTIONS) $(CMD_LINE_OPT) &


# The two sets of rules below are functional, yet they use very different
# solutions (run_erl/eval) that can tested independently.


# To run an application as a service.
#
# Exactly like when running as %_exec_background, except services are shared
# hence their node name must no depend on any user name; they are directly named
# as their core target (ex: 'make X_exec_service' results in a node named
# 'X@LOCALHOSTNAME').
#
# (these rules uses run_erl, that runs in the background)


%_exec_service: %_app.beam %.beam
	@echo "		Executing application $^ as a service (first form)"
	@$(ERL_PARAMETERIZED_LAUNCHER) $(NODE_NAMING) $$(echo $@|sed 's|_exec_service$$||1') --daemon --eval $$(echo $@|sed 's|_exec_service$$|_app:exec()|1') $(EXEC_INTERNAL_OPTIONS) $(CMD_LINE_OPT)


%_exec_service: %_app.beam
	@echo "		Executing application $^ as a service (second form)"
	@$(ERL_PARAMETERIZED_LAUNCHER) $(NODE_NAMING) $$(echo $@|sed 's|_exec_service$$||1') --daemon --eval $$(echo $@|sed 's|_exec_service$$|_app:exec()|1') $(EXEC_INTERNAL_OPTIONS) $(CMD_LINE_OPT)



# Interactive variants, for service debugging.
#
# These rules used to rely on a standard 'erl -eval' put in the background, with
# the --background option, i.e so that the VM was run in detached mode (yet
# without run_erl).
#
# There was also a final '&', leading to a crash ("*** Terminating erlang...")
# most probably because the VM was twice set in background.
#
# One may get rid in all cases of that '&', and the --background option may or
# may not be added. Its main drawback is that no output or activity is then
#  shown on the console.
#
%_exec_service_debug: %_app.beam %.beam
	@echo "		Executing application $^ as a debugged service (first form)"
	@$(ERL_PARAMETERIZED_LAUNCHER) $(NODE_NAMING) $$(echo $@|sed 's|_exec_service_debug$$||1') --eval $$(echo $@|sed 's|_exec_service_debug$$|_app:exec()|1') $(EXEC_INTERNAL_OPTIONS) $(CMD_LINE_OPT)


%_exec_service_debug: %_app.beam
	@echo "		Executing application $^ as a debugged service (second form)"
	@$(ERL_PARAMETERIZED_LAUNCHER) $(NODE_NAMING) $$(echo $@|sed 's|_exec_service_debug$$||1') --eval $$(echo $@|sed 's|_exec_service_debug$$|_app:exec()|1') $(EXEC_INTERNAL_OPTIONS) $(CMD_LINE_OPT)



# Test section.


#%_test: %.beam %_test.beam
#	@echo "    Running test function $(STARTUP_FUNCTION) in module $@"
#	@$(ERLANG_INTERPRETER) $(ERLANG_INTERPRETER_OPT) -run $@ $(STARTUP_FUNCTION)


#%_test: %_test.beam
#	@echo "    Running test function $(STARTUP_FUNCTION) in module $@"
#	@$(ERLANG_INTERPRETER) $(ERLANG_INTERPRETER_OPT) -run $@ $(STARTUP_FUNCTION)



%_test: %.beam %_test.beam
		@# Even just a comment is needed here, to force rebuild.


%_test: %_test.beam
		@# Even just a comment is needed here, to force rebuild.


%_interactive_test: %.beam %_interactive_test.beam
	@echo "		Executing interactively test function "
	"$(STARTUP_FUNCTION) in module $@"
	@$(ERLANG_INTERPRETER) $(ERLANG_INTERPRETER_OPT) -run $@ $(STARTUP_FUNCTION) $(EXEC_INTERNAL_OPTIONS)


%_batch_test: %.beam %_batch_test.beam
	@echo "		Executing non-interactively test function "
	"$(STARTUP_FUNCTION) in module $@"
	@$(ERLANG_INTERPRETER) $(ERLANG_INTERPRETER_OPT) -run $@ $(STARTUP_FUNCTION) $(EXEC_INTERNAL_OPTIONS)



# _integration prefix added not to match instead of the next rule.
# %_integration_dependencies target is a phony target, so that test dependencies
# can be specified.
%_integration_run: %_integration_test.beam %_integration_dependencies
	@echo "		Running integration test $@ from $^ "
	"with $(ERL_PARAMETERIZED_LAUNCHER)"
	@$(ERL_PARAMETERIZED_LAUNCHER) $(NODE_NAMING) $@-$$USER --eval $$(echo $@|sed 's|_run$$|_test:run()|1') $(EXEC_INTERNAL_OPTIONS) $(CMD_LINE_OPT)



# To run on a cluster is basically running with no shell nor interactive input,
# but without being put in the background (no ending '&', no detached option,
# etc.)


%_cluster_run: %_test.beam %.beam
	@echo "		Executing test $^ for the cluster (first form)"
	@$(ERL_PARAMETERIZED_LAUNCHER) $(NODE_NAMING) $$(echo $@|sed 's|_cluster_run$$|_run|1')-$$USER --non-interactive --eval $$(echo $@|sed 's|_cluster_run$$|_test:run()|1') $(EXEC_INTERNAL_OPTIONS) $(CMD_LINE_OPT)


%_cluster_run: %_test.beam
	@echo "		Executing test $^ for the cluster (second form)"
	@$(ERL_PARAMETERIZED_LAUNCHER) $(NODE_NAMING) $$(echo $@|sed 's|_cluster_run$$|_run|1')-$$USER --non-interactive --eval $$(echo $@|sed 's|_cluster_run$$|_test:run()|1') $(EXEC_INTERNAL_OPTIONS) $(CMD_LINE_OPT)




# 'X_run' becomes 'X_test:run()':


%_run: %_test %_test_dependencies
	@echo "		Running unitary test $@ (first form) from $^, with $(ERL_PARAMETERIZED_LAUNCHER)"
	@$(ERL_PARAMETERIZED_LAUNCHER) $(NODE_NAMING) $@-$$USER --eval $$(echo $@|sed 's|_run$$|_test:run()|1') $(EXEC_INTERNAL_OPTIONS) $(CMD_LINE_OPT)


%_run: %_test %.beam
	@echo "		Running unitary test $@ (second form) from $^"
	@$(ERL_PARAMETERIZED_LAUNCHER) $(NODE_NAMING) $@-$$USER --eval $$(echo $@|sed 's|_run$$|_test:run()|1') $(EXEC_INTERNAL_OPTIONS) $(CMD_LINE_OPT)


# Again and again one will remove the '@' to inspect the actual command-line:
%_run: %_test
	@echo "		Running unitary test $@ (third form) from $^"
	@$(ERL_PARAMETERIZED_LAUNCHER) $(NODE_NAMING) $@-$$USER --eval $$(echo $@|sed 's|_run$$|_test:run()|1') $(EXEC_INTERNAL_OPTIONS) $(CMD_LINE_OPT)


%_shell: %_test
	@echo "		Launching a shell for test $@ from $^"
	@echo "  (one may then enter: '$<:run().' to execute the test)"
	@$(ERL_PARAMETERIZED_LAUNCHER) $(NODE_NAMING) $@-$$USER  $(INTERNAL_OPTIONS) $(CMD_LINE_OPT)


test: all test-recurse
	@for t in $(TEST_TARGETS); do if ! $(MAKE) -s $$(echo $$t|sed 's|_test$$|_run|1') CMD_LINE_OPT="${CMD_LINE_OPT} --batch"; then echo "Test failed." 1>&2 ; exit 1; fi ; done


test-recurse:
	@echo "   Testing all in $$(basename $(PWD))"
	@for m in $(MODULES_DIRS); do if ! ( if [ -d $$m ] ; then cd $$m && $(MAKE) -s test CMD_LINE_OPT="${CMD_LINE_OPT} --batch" && cd .. ; else echo "	  (directory $$m skipped)" ; fi ) ; then exit 1; fi ; done


# Best placed here rather than in GNUmakerules-docutils.inc:
doc: doc-recurse

doc-recurse:
	@echo "   Preparing documentation in "$(PWD) #$$(basename $(PWD))
	@for m in $(MODULES_DIRS); do if ! ( if [ -d $$m ] ; then cd $$m && $(MAKE) -s doc CMD_LINE_OPT="${CMD_LINE_OPT}" && cd .. ; else echo "	 (directory $$m skipped)" ; fi ) ; then exit 1; fi ; done



# Not used any more now that all beams are always built:
build-tests: $(BEAM_FILES)
	@for t in $(TEST_TARGETS); do $(MAKE) -s $$t CMD_LINE_OPT="${CMD_LINE_OPT}"; done


launch: Emakefile
	@echo "		Launching interpreter with default Ceylan settings"
	@${ERL_PARAMETERIZED_LAUNCHER} $(NODE_NAMING) test_shell-$$USER $(EXEC_INTERNAL_OPTIONS) $(CMD_LINE_OPT)




# Installation section.


# For a development-ready install:
#
install-package: all doc install-all


# For a production-ready install:
#
#
install-prod-standard: all
	@sudo $(MAKE) install-prod PACKAGE_INSTALLATION_PREFIX=$(DEFAULT_PRODUCTION_INSTALLATION_PREFIX)



# In a production setting, We do not want to generate documentation in
# production or to install extra elements (such as tests, examples, etc.):
#
install-prod: all install-prod-all




install-all: install-announce install-bin install-ebin install-src \
	install-include install-examples install-test install-doc


install-prod-all: install-prod-announce install-bin install-ebin \
	install-src install-include



install-announce:
	@echo " Installing this package ($(PACKAGE_NAME)) for development \
	in $(PACKAGE_INSTALLATION_PREFIX)"


install-prod-announce:
	@echo "  Installing this package ($(PACKAGE_NAME)) for production \
	in $(PACKAGE_INSTALLATION_PREFIX)"


# The -L option for cp is used to force the copy of the file which is pointed to
# by a symbolic link, instead of copying that link, which is generally relative
# and broken if copied in an installation 'as is'.


install-bin:
	@if [ -n "$(EXEC_TO_INSTALL)" ] ; then \
	mkdir -p $(BIN_INSTALLATION_PREFIX) ; \
	/bin/cp $(EXEC_TO_INSTALL) $(BIN_INSTALLATION_PREFIX) ; fi


install-ebin:
	@if [ -n "$(BEAMS_TO_INSTALL)" ] ; then \
	mkdir -p $(EBIN_INSTALLATION_PREFIX) ; \
	/bin/cp -L $(BEAMS_TO_INSTALL) $(EBIN_INSTALLATION_PREFIX) ; fi


install-src:
	@if [ -n "$(SOURCES_TO_INSTALL)" ] ; then \
	mkdir -p $(SRC_INSTALLATION_PREFIX) ; \
	/bin/cp -L $(SOURCES_TO_INSTALL) $(SRC_INSTALLATION_PREFIX) ; fi


install-include:
	@if [ -n "$(INCLUDES_TO_INSTALL)" ] ; then \
	mkdir -p $(INCLUDE_INSTALLATION_PREFIX) ; \
	/bin/cp -L $(INCLUDES_TO_INSTALL) \
	$(INCLUDE_INSTALLATION_PREFIX) ; fi


install-examples:
	@if [ -n "$(EXAMPLES_TO_INSTALL_BEAMS)" ] ; then \
	mkdir -p $(EXAMPLES_INSTALLATION_PREFIX)/ebin ; \
	/bin/cp -L $(EXAMPLES_TO_INSTALL_BEAMS) \
	$(EXAMPLES_INSTALLATION_PREFIX)/ebin ; fi
	@if [ -n "$(EXAMPLES_TO_INSTALL_SRC)" ] ; then \
	mkdir -p $(EXAMPLES_INSTALLATION_PREFIX)/src ; \
	/bin/cp -L $(EXAMPLES_TO_INSTALL_SRC) \
	$(EXAMPLES_INSTALLATION_PREFIX)/src ; fi


install-test:
	@if [ -n "$(TESTS_TO_INSTALL_BEAMS)" ] ; then \
	mkdir -p $(TEST_INSTALLATION_PREFIX)/ebin ; \
	cp -L $(TESTS_TO_INSTALL_BEAMS) \
	$(TEST_INSTALLATION_PREFIX)/ebin ; fi
	@if [ -n "$(TESTS_TO_INSTALL_SRC)" ] ; then \
	mkdir -p $(TEST_INSTALLATION_PREFIX)/src ; \
	cp -L $(TESTS_TO_INSTALL_SRC) \
	$(TEST_INSTALLATION_PREFIX)/src ; fi


install-doc:
	@if [ -n "$(DOC_TO_INSTALL)" ] ; then \
	mkdir -p $(DOC_INSTALLATION_PREFIX) ; \
	/bin/cp -r -L $(DOC_TO_INSTALL) $(DOC_INSTALLATION_PREFIX) ; fi



info-install: info-install-locations info-install-content


info-install-locations:
	@echo   "PACKAGE_INSTALLATION_PREFIX = $(PACKAGE_INSTALLATION_PREFIX)"
	@echo   "BIN_INSTALLATION_PREFIX = $(PACKAGE_INSTALLATION_PREFIX)/bin"
	@echo   "EBIN_INSTALLATION_PREFIX = $(PACKAGE_INSTALLATION_PREFIX)/ebin"
	@echo   "SRC_INSTALLATION_PREFIX = $(PACKAGE_INSTALLATION_PREFIX)/src"
	@echo   "INCLUDE_INSTALLATION_PREFIX = $(PACKAGE_INSTALLATION_PREFIX)/include"
	@echo   "EXAMPLES_INSTALLATION_PREFIX = $(PACKAGE_INSTALLATION_PREFIX)/examples"
	@echo   "TEST_INSTALLATION_PREFIX = $(PACKAGE_INSTALLATION_PREFIX)/test"
	@echo   "DOC_INSTALLATION_PREFIX = $(PACKAGE_INSTALLATION_PREFIX)/doc"
	@echo   "DEFAULT_PRODUCTION_INSTALLATION_PREFIX = $(DEFAULT_PRODUCTION_INSTALLATION_PREFIX)"


info-install-content:
	@echo "  EXEC_TO_INSTALL = $(EXEC_TO_INSTALL)"
	@echo "  BEAMS_TO_INSTALL = $(BEAMS_TO_INSTALL)"
	@echo "  SOURCES_TO_INSTALL = $(SOURCES_TO_INSTALL)"
	@echo "  INCLUDES_TO_INSTALL = $(INCLUDES_TO_INSTALL)"
	@echo "  EXAMPLES_TO_INSTALL_BEAMS = $(EXAMPLES_TO_INSTALL_BEAMS)"
	@echo "  EXAMPLES_TO_INSTALL_SRC = $(EXAMPLES_TO_INSTALL_SRC)"
	@echo "  TESTS_TO_INSTALL_BEAMS = $(TESTS_TO_INSTALL_BEAMS)"
	@echo "  TESTS_TO_INSTALL_SRC = $(TESTS_TO_INSTALL_SRC)"
	@echo "  DOC_TO_INSTALL = $(DOC_TO_INSTALL)"



# Allows to generate a file listing all the types defined in the specified
# Erlang source tree.
#
# Ex: 'make generate-list-of-erlang-types ERLANG_SOURCE_ROOT=~/otp_src_R15B/'
#
generate-list-of-erlang-types:
	@if [ -z "$$ERLANG_SOURCE_ROOT" ] ; then echo "  Error, no ERLANG_SOURCE_ROOT variable specified." ; exit 15 ; fi ; if [ ! -d "$$ERLANG_SOURCE_ROOT" ] ; then echo "  Error, specified directory (ERLANG_SOURCE_ROOT=$$ERLANG_SOURCE_ROOT) does not exist." ; exit 16 ; fi ; target_file="declared-types-in-Erlang.txt" ; erl="$(ERLANG_INTERPRETER)" ; target_path=$$(echo $$erl|sed "s|/bin/erl$$|/$$target_file|1") ; echo "  Generating the list of types declared in the Erlang runtime..." &&  $(MYRIAD_TOP)/src/scripts/list-available-types.sh "$$ERLANG_SOURCE_ROOT" > $$target_path && echo "  Types have been collected in '$$target_path'."



generate-list-of-local-types:
	@echo "    Listing all types defined in package '$(PACKAGE_NAME)', in the $$(basename $(TYPE_LIST_FILE)) file"
	@$(MYRIAD_TOP)/src/scripts/list-available-types.sh > $(TYPE_LIST_FILE)



$(PLT_FILE): generate-local-plt


# Overriding BASE_PLT is useful to take into account third-party prerequisites:
ifndef BASE_PLT

  BASE_PLT := $(PREDECESSOR_PLT)

endif


# We do not want to issue an error if only warnings (code: 2) were emitted:
generate-local-plt: add-prerequisite-plts
	@echo "    Generating PLT for $(PACKAGE_NAME) ($(PLT_FILE)), based on $(BASE_PLT)"
	@$(DIALYZER) --add_to_plt --output_plt $(PLT_FILE) -r $(PACKAGE_TOP)/src --plt $(BASE_PLT); if [ $$? -eq 1 ] ; then exit 1 ; else exit 0 ; fi


# Made to be enriched (with child targets) on a per-layer basis:
add-prerequisite-plts:
	@echo "Prerequisite PLTs added."



self-check-against-plt: all $(PLT_FILE)
	@echo "    Checking $(PACKAGE_NAME) against its PLT ($(PLT_FILE))"
	@$(DIALYZER) $(DIALYZER_OPT) --plt $(PLT_FILE) -r .


# Far easier target name to remember:
# (hook added to block this target if not relevant from the current location)
#
check: check-hook clean all test generate-local-plt self-check-against-plt


check_hook:

%.plt: %.beam
	@echo "    Checking module '$<' against relevant PLT ($(PLT_FILE))"
	@$(DIALYZER) $(DIALYZER_OPT) --plt $(PLT_FILE) $<


help-erl:
	@echo "To test hello.erl: 'erl', then 'c(hello).'," \
		"then 'hello:world().', then CTRL-C CTRL-C"


clean: clean-erlang clean-python clean-java clean-database clean-override \
	   clean-recurse


clean-erlang:
	@echo "    Cleaning all in "$(PWD) #$$(basename $(PWD))
	-@/bin/rm -f *.beam *.jam erl_crash.dump erlang.log.*


# We can have a Python binding:
clean-python:
	-@/bin/rm -rf '__pycache__'


# We can have a Java binding:
clean-java:
	-@/bin/rm -f *.class


clean-database:
	-@/bin/rm -rf Mnesia.*@*


# This target has been added in order to allow the packages making use of
# 'Myriad' to define their specific cleaning rules.
#
# They could have defined in their own GNUmakerules.inc something like:
#	clean: clean-mypackage
#	clean-mypackage:
#	  -@/bin/rm foo.mypackage
# but then this 'clean' target would become the default one, whereas we expect
# the 'all' default target of 'Myriad' to be triggered.
# Thus we finally allowed upper packages to make their cleaning thanks to:
# FILES_TO_CLEAN += foo.mypackage in their GNUmakevars.inc
clean-override:
	@#echo "FILES_TO_CLEAN = $(FILES_TO_CLEAN)"
	-@/bin/rm -f $(FILES_TO_CLEAN)


ifeq ($(ROOT_MAKEFILE),true)

# More talkative:
clean-recurse:
	@for m in $(MODULES_DIRS); do if ! ( if [ -d $$m ] ; then      \
	echo "   Cleaning in '$$(basename $$m)' layer" ; cd $$m &&            \
	$(MAKE) -s clean CMD_LINE_OPT="${CMD_LINE_OPT}" &&   \
	cd .. ; else echo "		(directory $$m skipped)" ; fi ) ; then \
	exit 1; fi ; done

else

clean-recurse:
	@for m in $(MODULES_DIRS); do if ! ( if [ -d $$m ] ; then      \
	cd $$m && $(MAKE) -s clean CMD_LINE_OPT="${CMD_LINE_OPT}" &&   \
	cd .. ; else echo "		(directory $$m skipped)" ; fi ) ; then \
	exit 1; fi ; done

endif


clean-outputs:


# To be enriched by user layers:
real-clean: clean real-clean-recurse

real-clean-recurse:
	@for m in $(MODULES_DIRS); do if ! ( if [ -d $$m ] ; then      \
	cd $$m && $(MAKE) -s real-clean CMD_LINE_OPT="${CMD_LINE_OPT}" &&   \
	cd .. ; else echo "		(directory $$m skipped)" ; fi ) ; then \
	exit 1; fi ; done



info: info-files
	@echo "FQDN                   = $(FQDN)"
	@echo "BEAM_DIRS              = $(BEAM_DIRS)"
	@echo "BEAM_PATH_OPT          = $(BEAM_PATH_OPT)"
	@echo "ARCHIVE_FILE           = $(ARCHIVE_FILE)"
	@echo "PROJECT_NAME           = $(PROJECT_NAME)"
	@echo "PROJECT_VERSION        = $(PROJECT_VERSION)"
	@echo "PACKAGE_NAME           = $(PACKAGE_NAME)"
	@echo "PLT_FILE               = $(PLT_FILE)"
	@echo "PREDECESSOR_PLT        = $(PREDECESSOR_PLT)"


info-files:
	@echo "ERL_FILES       = $(ERL_FILES)"
	@echo "BEAM_FILES      = $(BEAM_FILES)"
	@echo "TEST_SOURCES    = $(TEST_SOURCES)"
	@echo "TEST_TARGETS    = $(TEST_TARGETS)"
	@echo "ERLANG_PLT_FILE = $(ERLANG_PLT_FILE)"
	@echo "PLT_FILE        = $(PLT_FILE)"


info-meta:
	@echo "META_SRC_FILES = $(META_SRC_FILES)"
	@echo "META_BEAM_FILES = $(META_BEAM_FILES)"


info-erlang:
	@echo "ERLANG_INTERPRETER     = $(ERLANG_INTERPRETER)"
	@echo "ERLANG_INTERPRETER_OPT = $(ERLANG_INTERPRETER_OPT)"
	@echo "ERLANG_ROOT            = $(ERLANG_ROOT)"
	@echo "ERLANG_SRC             = $(ERLANG_SRC)"
	@echo "VM_TEST_NAME           = $(VM_TEST_NAME)"


# No Python source or binary files to be specifically managed by the build
# infrastructure itself.
#
info-python:
	@echo "USE_PYTHON_BINDING = $(USE_PYTHON_BINDING)"


info-java:
	@echo "USE_JAVA_BINDING = $(USE_JAVA_BINDING)"
	@echo "JAVA_FILES = $(JAVA_FILES)"
	@echo "JAVA_CLASS_FILES = $(JAVA_CLASS_FILES)"
	@echo "JINTERFACE_ROOT = $(JINTERFACE_ROOT)"
	@echo "JAVAC_OPT = $(JAVAC_OPT)"


include $(MYRIAD_TOP)/doc/GNUmakerules-docutils.inc<|MERGE_RESOLUTION|>--- conflicted
+++ resolved
@@ -60,12 +60,7 @@
 # Java class (bytecode) files:
 ifeq ($(USE_JAVA_BINDING),true)
 
-<<<<<<< HEAD
-	 #JAVA_CLASS_FILES = $(patsubst %.java,%.class,$(JAVA_FILES))
-	 JAVA_CLASS_FILES =
-=======
 	 JAVA_CLASS_FILES = $(patsubst %.java,%.class,$(JAVA_FILES))
->>>>>>> d0f59f60
 
 endif
 
@@ -232,12 +227,6 @@
 # We cherry-pick modules in various source directories, and select all modules
 # in 'src/meta', built generically:
 
-<<<<<<< HEAD
-
-# In 'utils':
-
-$(COMMON_TOP)/src/utils/basic_utils.beam: $(COMMON_TOP)/src/utils/basic_utils.erl
-=======
 # Note: maybe these (identical) rules can be factored with just different
 # sources and targets.
 
@@ -245,7 +234,6 @@
 # In 'utils':
 
 $(MYRIAD_TOP)/src/utils/basic_utils.beam: $(MYRIAD_TOP)/src/utils/basic_utils.erl
->>>>>>> d0f59f60
 	@echo "		Compiling bootstrap module $<"
 	@beam_file=$$(basename $@) ; cd $$(dirname $@) && $(ERLANG_COMPILER) $(ERLANG_COMPILER_OPT_FOR_PT) -o $$beam_file $$( echo $$beam_file | sed 's|.beam$$|.erl|1' )
 
@@ -255,33 +243,12 @@
 	@beam_file=$$(basename $@) ; cd $$(dirname $@) && $(ERLANG_COMPILER) $(ERLANG_COMPILER_OPT_FOR_PT) -o $$beam_file $$( echo $$beam_file | sed 's|.beam$$|.erl|1' )
 
 
-<<<<<<< HEAD
-$(COMMON_TOP)/src/utils/id_utils.beam: $(COMMON_TOP)/src/utils/id_utils.erl
+$(MYRIAD_TOP)/src/utils/id_utils.beam: $(MYRIAD_TOP)/src/utils/id_utils.erl
 	@echo "		Compiling bootstrap module $<"
 	@beam_file=$$(basename $@) ; cd $$(dirname $@) && $(ERLANG_COMPILER) $(ERLANG_COMPILER_OPT_FOR_PT) -o $$beam_file $$( echo $$beam_file | sed 's|.beam$$|.erl|1' )
 
 
 
-# In 'meta':
-
-$(COMMON_TOP)/src/meta/%.beam: $(COMMON_TOP)/src/meta/%.erl
-	@echo "		Compiling bootstrap module $<"
-	@beam_file=$$(basename $@) ; cd $$(dirname $@) && $(ERLANG_COMPILER) $(ERLANG_COMPILER_OPT_FOR_PT) -o $$beam_file $$( echo $$beam_file | sed 's|.beam$$|.erl|1' )
-
-
-# In 'data-management':
-
-$(COMMON_TOP)/src/data-management/map_hashtable.beam: $(COMMON_TOP)/src/data-management/map_hashtable.erl
-=======
-$(MYRIAD_TOP)/src/utils/id_utils.beam: $(MYRIAD_TOP)/src/utils/id_utils.erl
->>>>>>> d0f59f60
-	@echo "		Compiling bootstrap module $<"
-	@beam_file=$$(basename $@) ; cd $$(dirname $@) && $(ERLANG_COMPILER) $(ERLANG_COMPILER_OPT_FOR_PT) -o $$beam_file $$( echo $$beam_file | sed 's|.beam$$|.erl|1' )
-
-
-
-<<<<<<< HEAD
-=======
 # In 'meta':
 
 # Real parse-transform-specific rules:
@@ -305,7 +272,6 @@
 
 
 
->>>>>>> d0f59f60
 
 # Standard general rules:
 
