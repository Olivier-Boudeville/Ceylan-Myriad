--- conflicted
+++ resolved
@@ -301,14 +301,10 @@
   #
   JINTERFACE_ROOT = $(ERLANG_ROOT)/lib/erlang/jinterface
 
-<<<<<<< HEAD
-  CLASSPATH_OPT = -classpath $(JINTERFACE_ROOT)/priv/OtpErlang.jar
-=======
   CLASSPATH_DIRS += $(JINTERFACE_ROOT)/priv/OtpErlang.jar .
 
   # We need to have all specified paths separated with ':':
   CLASSPATH_OPT = -classpath $(subst $(space),:,$(strip $(CLASSPATH_DIRS)))
->>>>>>> d0f59f60
 
   JAVAC_OPT = $(CLASSPATH_OPT)
 
@@ -519,13 +515,6 @@
 # So that they can be fetched from outside the make system:
 # (see the 'list-beam-dirs' target)
 #
-<<<<<<< HEAD
-COMMON_BEAM_DIRS = $(COMMON_BEAM)/data-management \
-				   $(COMMON_BEAM)/maths           \
-				   $(COMMON_BEAM)/meta            \
-				   $(COMMON_BEAM)/user-interface  \
-				   $(COMMON_BEAM)/utils
-=======
 MYRIAD_BEAM_DIRS = $(MYRIAD_BEAM)/data-management              \
 				   $(MYRIAD_BEAM)/maths                        \
 				   $(MYRIAD_BEAM)/meta                         \
@@ -536,7 +525,6 @@
 				   $(MYRIAD_BEAM)/scripts                      \
 				   $(MYRIAD_BEAM)/apps/merge-tool
 
->>>>>>> d0f59f60
 
 BEAM_DIRS += $(MYRIAD_BEAM_DIRS)
 
@@ -557,42 +545,6 @@
 #
 ifndef BOOTSTRAP_MODULES
 
-<<<<<<< HEAD
-# We want to bootstrap all module from 'meta':
-
-META_SRC_FILES = $(wildcard $(COMMON_TOP)/src/meta/*.erl)
-
-EXCLUDED_FROM_BOOTSTRAPPED_META = \
-				$(COMMON_TOP)/src/meta/common_parse_transform_test.erl   \
-				$(COMMON_TOP)/src/meta/example_parse_transform.erl       \
-				$(COMMON_TOP)/src/meta/minimal_parse_transform_test.erl  \
-				$(COMMON_TOP)/src/meta/simple_parse_transform_target.erl \
-				$(COMMON_TOP)/src/meta/meta_utils_test.erl
-
-
-META_FILTERED_SRC_FILES = $(filter-out $(EXCLUDED_FROM_BOOTSTRAPPED_META),$(META_SRC_FILES))
-
-META_BEAM_FILES = $(patsubst %.erl,%.beam,$(META_FILTERED_SRC_FILES))
-
-
-# We list here all prerequisites of the 'Common' parse-transform:
-# - basic_utils: to provide the basic services
-# - text_utils: to display debugging information regarding the transforms
-# - id_utils: used here to sort the forms
-# - most of 'meta', including:
-#    * meta_utils: to support the metaprogramming needs
-#    * ast_info: to centralise information regarding ASTs
-#    * ast_utils: to handle the AST
-#    * ast_scan: to scan the AST
-#    * type_utils: to handle types
-# - map_hashtable: to manage the module information
-#
-BOOTSTRAP_MODULES = $(COMMON_TOP)/src/utils/basic_utils.beam             \
-					$(COMMON_TOP)/src/utils/text_utils.beam              \
-					$(COMMON_TOP)/src/utils/id_utils.beam                \
-					$(META_BEAM_FILES)                                   \
-					$(COMMON_TOP)/src/data-management/map_hashtable.beam \
-=======
 	# We want to bootstrap all relevant modules from 'meta':
 
 	META_SRC_FILES = $(wildcard $(MYRIAD_TOP)/src/meta/*.erl)
@@ -632,7 +584,6 @@
 						$(MYRIAD_TOP)/src/data-management/map_hashtable.beam \
 
 	# Delisted: $(MYRIAD_TOP)/src/data-management/list_table.beam    \
->>>>>>> d0f59f60
 
 endif
 
@@ -649,11 +600,7 @@
 #
 ifndef PARSE_TRANSFORM_DIRS
 
-<<<<<<< HEAD
-	   PARSE_TRANSFORM_DIRS = $(COMMON_TOP)/src/meta
-=======
 	PARSE_TRANSFORM_DIRS = $(MYRIAD_TOP)/src/meta
->>>>>>> d0f59f60
 
 endif
 
@@ -673,19 +620,11 @@
 # Variable defined to be re-usable by upper layers, so that compiling their own
 # parse transforms can take advantage of the Myriad one:
 #
-<<<<<<< HEAD
-ERLANG_COMPILER_BASE_OPT += -b beam                                   \
-						  +\"{debug_info_key,\\\"Ceylan-Myriad\\\"}\" \
-						  -pz $(COMMON_TOP)/src/utils                 \
-						  -pz $(COMMON_TOP)/src/meta                  \
-						  -pz $(COMMON_TOP)/src/data-management
-=======
 ERLANG_COMPILER_PARSE_TRANSFORM_OPT_FOR_MYRIAD =                \
 					-pz $(MYRIAD_TOP)/src/utils                 \
 					-pz $(MYRIAD_TOP)/src/meta                  \
 					-pz $(MYRIAD_TOP)/src/data-management       \
 					'+{parse_transform,myriad_parse_transform}'
->>>>>>> d0f59f60
 
 
 # To apply a parse transform, not only it must be already compiled, but also,
@@ -701,22 +640,6 @@
 #
 #ifndef ERLANG_COMPILER_PARSE_TRANSFORM_OPT
 
-<<<<<<< HEAD
-# We need src/{utils,meta,data-management} in the path, as the 'Common' parse
-# transform uses meta_utils that uses map_hashtable (which is thus bootstrapped
-# as well).
-
-# Note: if, when compiling a module, the following error message is issued:
-# "undefined parse transform 'common_parse_transform'", then it is most probably
-# that the code of the parse transform actually calls, directly or not, a
-# non-existing code (typically a function of a module to be built later)
-#
-ERLANG_COMPILER_PARSE_TRANSFORM_OPT = \
-					-pz $(COMMON_TOP)/src/utils                 \
-					-pz $(COMMON_TOP)/src/meta                  \
-					-pz $(COMMON_TOP)/src/data-management       \
-					"+{parse_transform,common_parse_transform}"
-=======
 	   # We need src/{utils,meta,data-management} in the path, as the 'Myriad'
 	   # parse transform uses meta modules that use map_hashtable (which is thus
 	   # bootstrapped as well).
@@ -737,7 +660,6 @@
 
 	   ERLANG_COMPILER_PARSE_TRANSFORM_OPT_FOR_STANDARD_MODULES = \
 			$(ERLANG_COMPILER_PARSE_TRANSFORM_OPT_FOR_MYRIAD)
->>>>>>> d0f59f60
 
 endif
 
@@ -793,20 +715,6 @@
 			$(ERLANG_COMPILER_PARSE_TRANSFORM_OPT_FOR_STANDARD_MODULES)
 
 endif
-
-
-# For the Java binding; expecting Java 8 or higher:
-JAVAC := $$(which javac)
-
-# Optional variable, used for testing only (never directly executed from the
-# shell):
-#
-JAVA := $$(which java)
-
-
-
-# Runtime settings.
-
 
 
 # For the Java binding; expecting Java 8 or higher:
