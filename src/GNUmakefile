--- conflicted
+++ resolved
@@ -1,10 +1,6 @@
 MYRIAD_TOP = ..
 
-<<<<<<< HEAD
-MODULES_DIRS = data-management maths meta scripts user-interface utils
-=======
 MODULES_DIRS = data-management maths meta scripts user-interface utils apps
->>>>>>> d0f59f60
 
 
 include $(MYRIAD_TOP)/GNUmakesettings.inc