% Copyright (C) 2016-2019 Olivier Boudeville
%
% Transferred from merge-tree.escript to benefit from a more user-friendly
% debugging.
%
% Author: Olivier Boudeville [olivier (dot) boudeville (at) esperide (dot) com]
%
% Released as LGPL software.
%
-module(merge_utils).


% Implementation notes:
%
% - merge cache files could/should use a compressed form ('compress' option)
%
% - at least currently we only focus on (regular) files, hence the counts for
% directories and all remain null


-define( merge_cache_filename, ".merge-tree.cache" ).


% Version of this tool:
-define( merge_script_version, "0.0.3" ).


-define( default_log_filename, "merge-tree.log" ).


-export([ create_merge_cache_file_for/3,
		  tree_data_to_string/1, file_data_to_string/1,
		  trace/2, trace/3, trace_debug/2, trace_debug/3 ]).


% Shorthands:
-type sha1() :: executable_utils:sha1_sum().
-type count() :: basic_utils:count().

-type file_path() :: file_utils:file_path().
-type bin_file_path() :: file_utils:bin_file_path().

-type directory_path() :: file_utils:directory_path().
-type file() :: file_utils:file().


% Data associated to a given file-like element.
%
% Note: these records are typically values stored in tables, whose associated
% key is potentially duplicating their path (not a problem).
%
-record( file_data, {

		   % Path of this file (an identifier thereof), relative to the tree
		   % root:
		   %
		   path :: file_utils:bin_path(),

		   % Type of the file element:
		   type :: file_utils:entry_type(),

		   % Precise size, in bytes, of that file:
		   size :: system_utils:byte_size(),

		   % Timestamp of the last content modification of this file, as known
		   % of the filesystem, and as an integer number of seconds since
		   % 1970-01-01 00:00 UTC:
		   %
		   timestamp :: time_utils:posix_seconds(),

		   % SHA1 sum of the content of that file:
		   sha1_sum :: sha1()

}).

-type file_data() :: #file_data{}.



% Table referencing file entries based on their SHA1:
%
% (a list of exactly one file_data record per SHA1 key, once the tree is
% uniquified)
%
-type sha1_table() :: table( sha1(), [ file_data() ] ).

%-type sha1_set() :: set_utils:set( sha1() ).

% Pair entries of a sha1_table/0:
-type sha1_entry() :: { sha1(), [ file_data() ] }.


% Data associated to a content tree.
-record( tree_data, {

		   % Base, absolute (binary) path of the root of that tree in the
		   % filesystem:
		   %
		   root :: directory_path(),

		   % Each key is the SHA1 sum of a file content, each value is a list of
		   % the file entries whose content matches that sum (hence are supposed
		   % the same).
		   %
		   entries = table:new() :: sha1_table(),

		   % Total count of the regular files found in this tree:
		   file_count = 0 :: count(),

		   % Total count of the directories found in this tree:
		   directory_count = 0 :: count(),

		   % Total count of the symbolic links found in this tree:
		   symlink_count = 0 :: count(),

		   % Total count of the devices found in this tree:
		   device_count = 0 :: count(),

		   % Total count of the other elements found in this tree:
		   other_count = 0 :: count()

}).

-type tree_data() :: #tree_data{}.


-export_type([ file_data/0, tree_data/0 ]).


-record( user_state, {

	% File handle (if any) to write logs:
	log_file = undefined :: maybe( file() )

}).


% User-related state:
-type user_state() :: #user_state{}.



% In order to run from the interpreter rather than through an escript:
-export([ run/0, scan/3, main/1 ]).


% The PID of an analyzer process:
-type analyzer_pid() :: pid().


% Ring of analyzer processes:
-type analyzer_ring() :: ring_utils:ring( analyzer_pid() ).


% This script depends on the 'Myriad' layer, and only on that code.
%
% Note: ensure it is already built first!


% Not run anymore as an escript, as raised issues with term_ui (i.e. dialog):
%-define( exec_name, "merge-tree.escript" ).
-define( exec_name, "merge.sh" ).


% The subdirectory in the reference tree in which selected content will be
% transferred:
%
-define( merge_dir, "content_from_merge" ).


% For myriad_spawn*:
-include("spawn_utils.hrl").


-spec get_usage() -> void().
get_usage() ->
	" Usage: following operations can be triggered: \n"
	"  - '"?exec_name" --input INPUT_TREE --reference REFERENCE_TREE'\n"
	"  - '"?exec_name" --scan A_TREE'\n"
	"  - '"?exec_name" --uniquify A_TREE'\n"
	"  - '"?exec_name" -h' or '"?exec_name" --help'\n\n"
	"   Ensures, for the first form, that all the changes in a possibly more up-to-date, \"newer\" tree (INPUT_TREE) are merged back to the reference tree (REFERENCE_TREE), from which the first tree may have derived. Once executed, only a refreshed, complemented reference tree will exist, as the input tree will have been removed: all its original content (i.e. its content that was not already in the reference tree) will have been transferred in the reference tree.\n"
	"   In the reference tree, in-tree duplicated content will be either kept as it is, or removed as a whole (to keep only one copy thereof), or replaced by symbolic links in order to keep only a single reference version of each actual content.\n"
	"   At the root of the reference tree, a '" ?merge_cache_filename "' file will be stored, in order to avoid any later recomputations of the checksums of the files that it contains, should they not have changed. As a result, once a merge is done, the reference tree may contain an uniquified version of the union of the two specified trees, and the tree to scan will not exist anymore.\n\n"
	"   For the second form (--scan option), the specified tree will simply be inspected for duplicates, and a corresponding '" ?merge_cache_filename "' file will be created at its root (to be potentially reused by a later operation).\n\n"
	"   For the third form (--uniquify option), the specified tree will be scanned first (see previous operation), and then the user will be offered various actions regarding found duplicates (being kept as are, or removed, or replaced with symbolic links), and once done a corresponding '" ?merge_cache_filename "' file will be created at its root (to be potentially reused by a later operation).\n\n"
	"   For the fourth form (-h / --help option), displays this help\n\n"
	"   When a cache file is found, it can be either ignored (and thus recreated) or re-used, either as it is or after a weak check, where only sizes and timestamps are then verified.".



% Typically for testing:
-spec run() -> void().
run() ->
	ArgTable = executable_utils:get_argument_table(),
	main( ArgTable ).



% Sole entry point for this merge service, either triggered by run/0 or by the
% associated escript.
%
-spec main( executable_utils:argument_table() ) -> void().
main( ArgTable ) ->

	%trace_utils:info( "Running..." ),

	UIOptions = [ log_console ],
	%UIOptions = [],

	FilteredArgTable = ui:start( UIOptions, ArgTable ),

	%trace_utils:debug_fmt( "Script-specific argument(s): ~s",
	%	   [ executable_utils:argument_table_to_string( FilteredArgTable ) ] ),

	case list_table:has_entry( 'h', FilteredArgTable )
		orelse list_table:has_entry( '-help', FilteredArgTable ) of

		true ->
			display_usage();

		false ->
			case list_table:extract_entry_with_defaults( '-reference',
									 undefined, FilteredArgTable ) of

				{ [ RefTreePath ], NoRefArgTable }
				  when is_list( RefTreePath ) ->
					handle_reference_option( RefTreePath, NoRefArgTable );

				{ undefined, NoRefArgTable } ->
					handle_non_reference_option( NoRefArgTable );

				% Typically more than one reference option specified:
				{ UnexpectedRefTreeOpts, _NoRefArgTable } ->
					RefString = text_utils:format(
								  "unexpected reference tree options: ~p",
								  [ UnexpectedRefTreeOpts ] ),
					stop_on_option_error( RefString, 26 )

			end


	end.



% Handles the command-line whenever the --reference option was specified, with a
% single corresponding parameter, of type list.
%
handle_reference_option( RefTreePath, ArgumentTable ) ->

	ui:set_settings( [ { title, "Merging" },
					   { backtitle, "Merging now..." } ] ),

	% If there is a --reference option, it is a merge, and there must be a
	% --input option as well:

	case list_table:extract_entry_with_defaults( '-input', undefined,
												 ArgumentTable ) of

		{ undefined, NewArgumentTable } ->
			InputString = text_utils:format(
			  "no input tree specified; options were: ~s",
			  [ executable_utils:argument_table_to_string(
				  NewArgumentTable ) ] ),
			stop_on_option_error( InputString, 23 );


		% Here, an input tree was specified as well:
		{ [ InputTreePath ], NewArgumentTable } when is_list( InputTreePath ) ->

			%trace_utils:debug_fmt( "InputTreePath: ~p", [ InputTreePath ] ),

			% Check that no unknown option remains:
			case list_table:is_empty( NewArgumentTable ) of

				true ->
					merge( InputTreePath, RefTreePath );

				false ->
					Msg = text_utils:format(
							"unexpected extra options specified: ~s",
							[ executable_utils:argument_table_to_string(
								NewArgumentTable ) ] ),
					stop_on_option_error( Msg, 24 )

			end;


		% Typically more than one input option specified:
		{ UnexpectedInputTreeOpts, _NewArgumentTable } ->
			InputString = text_utils:format( "unexpected --input options: ~s",
											 [ UnexpectedInputTreeOpts ] ),
			stop_on_option_error( InputString, 27 )


	end.



% Handles the command-line whenever the --reference option was not specified.
handle_non_reference_option( ArgumentTable ) ->

	% No reference, it must then either be a pure scan or a uniquify here:
	case list_table:extract_entry_with_defaults( '-scan', undefined,
												 ArgumentTable ) of

		% Not a scan, then a uniquify?
		{ undefined, NoScanArgTable } ->

			case list_table:extract_entry_with_defaults( '-uniquify', undefined,
														 NoScanArgTable ) of

				{ undefined, NoUniqArgTable } ->

					AddedString = case list_table:is_empty( NoUniqArgTable ) of

						true ->
							" (no command-line option specified)";

						false ->
							"; instead: " ++
								executable_utils:argument_table_to_string(
								  NoScanArgTable )

							end,

					Msg = text_utils:format( "no operation specified~s",
											 [ AddedString ] ),

					stop_on_option_error( Msg, 20 );


				{ [ UniqTreePath ], NoUniqArgTable }
				  when is_list( UniqTreePath ) ->

					% Check no unknown option remains:
					case list_table:is_empty( NoUniqArgTable ) of

						true ->
							uniquify( UniqTreePath );

						false ->
							Msg = text_utils:format(
									"unexpected extra options specified: ~s",
									[ executable_utils:argument_table_to_string(
										NoUniqArgTable ) ] ),
							stop_on_option_error( Msg, 21 )

					end;


				{ UnexpectedUniqTreeOpts, _NoUniqArgTable } ->
					UniqString = text_utils:format(
								   "unexpected scan tree options: ~p",
								   [ UnexpectedUniqTreeOpts ] ),

					stop_on_option_error( UniqString, 22 )

			end;


		% A scan was requested:
		{ [ ScanTreePath ], ScanArgTable }  when is_list( ScanTreePath ) ->

			% Check no unknown option remains:
			case list_table:is_empty( ScanArgTable ) of

				true ->
					% Prepare for various outputs:
					UserState = start_user_service( ?default_log_filename ),

					AnalyzerRing = create_analyzer_ring( UserState ),

					scan( ScanTreePath, AnalyzerRing, UserState ),

					terminate_data_analyzers(
					  ring_utils:to_list( AnalyzerRing ), UserState ),

					stop_user_service( UserState ),

					basic_utils:stop( _ErrorCode=0 );

				false ->
					Msg = text_utils:format(
							"unexpected extra options specified: ~s",
							[ executable_utils:argument_table_to_string(
								ScanArgTable ) ] ),
					stop_on_option_error( Msg, 23 )

			end;

		{ UnexpectedScanTreeOpts, _ScanArgTable } ->
			ScanString = text_utils:format( "unexpected scan tree options: ~p",
											[ UnexpectedScanTreeOpts ] ),
			stop_on_option_error( ScanString, 24 )

	end.



% Displays the usage of this service, and stops (with no error).
display_usage() ->
	ui:display( "~s", [ get_usage() ] ),
	basic_utils:stop( _ErrorCode=0 ).



% Reports an error related to command-line option, reminds the usage, and stops
% (on error).
%
stop_on_option_error( Message, ErrorCode ) ->
	ui:display_error( "Error, ~s.~n~n~s", [ Message, get_usage() ] ),
	basic_utils:stop( ErrorCode ).




% Scans specified tree, returning the corresponding datastructure.
-spec scan( file_utils:directory_name(), analyzer_ring(), user_state() ) ->
				  tree_data().
scan( TreePath, AnalyzerRing, UserState ) ->

	trace_debug( "Requested to scan '~s'.", [ TreePath ], UserState ),

	AbsTreePath = file_utils:ensure_path_is_absolute( TreePath ),

	ui:set_settings( [ { 'backtitle',
					 text_utils:format( "Scan of ~s", [ AbsTreePath ] ) },
					   { 'title', "Scan report" } ] ),

	CacheFilename = get_cache_path_for( TreePath ),

	case file_utils:is_existing_file( CacheFilename ) of

		true ->

			Label = text_utils:format( "A cache file already exists for '~s'. "
									   "We can:", [ TreePath ] ),

			% No 'strong_check' deemed useful (synonym of recreating from
			% scratch, hence of 'ignore').

			Choices = [
				{ weak_check, "Re-use this file, provided that it passes "
				  "a weak check (based on sizes and timestamps), otherwise "
				  "recreate it" },
				{ ignore, "Ignore this version, and recreate this file "
				  "unconditionally" },
				{ no_check, "Re-use this file as it is, with no specific "
				  "check involved" },
				{ abort, "Abort scan" } ],

			case ui:choose_designated_item( Label, Choices ) of

				weak_check ->
					% No need to restate the tree, is in the path of the cache
					% file:
					%
					ui:display( "Performing a weak check of '~s'.",
								[ CacheFilename ] ),
					update_content_tree( TreePath, AnalyzerRing, UserState );

				ignore ->
					ui:display( "Ignoring existing cache file (~s), "
								"performing now a full scan to recreate it.",
								[ CacheFilename ] ),
					perform_scan( TreePath, CacheFilename, UserState );

				no_check ->
					ui:display( "Re-using '~s' with no specific check.",
								[ CacheFilename ] ),
					read_cache_file( CacheFilename );

				C when C =:= abort orelse C =:= ui_cancel ->
					ui:display( "Scan aborted, cache file (~s) left as it was.",
								[ CacheFilename ] ),
					%trace_debug( "(requested to abort the scan)", UserState ),
					basic_utils:stop( 0 )

			end;

		false ->
			ui:display( "No cache file (~s) found, performing full scan "
						"to recreate it.", [ CacheFilename ] ),
			perform_scan( TreePath, CacheFilename, UserState )

	end.


% (helper)
perform_scan( TreePath, CacheFilename, UserState ) ->

	TreeData = scan_helper( TreePath, CacheFilename, UserState ),

	ui:display( "Scan result stored in '~s': ~s",
				[ CacheFilename, tree_data_to_string( TreeData ) ] ),

	TreeData.



% Reads as it is specified cache file, and returns the corresponding tree data.
%
% Note that the cache file is expected to exist.
%
-spec read_cache_file( file_utils:file_path() ) -> tree_data().
read_cache_file( CacheFilename ) ->

	[ _RootInfo={ root, CachedTreePath } | FileInfos ] =
		file_utils:read_terms( CacheFilename ),

	#tree_data{ root=CachedTreePath,
				entries=build_entry_table( FileInfos ),
				file_count=length( FileInfos )
				% Not managed (at least yet): the other counts.
			  }.


% (helper)
create_analyzer_ring( UserState ) ->

	% Best, reasonable CPU usage:
	Analyzers = spawn_data_analyzers( system_utils:get_core_count() + 1,
									  UserState ),

	% Returns the ring:
	ring_utils:from_list( Analyzers ).



% Actual scanning of specified path, producing specified cache file from
% scratch.
%
scan_helper( TreePath, CacheFilename, UserState ) ->

	AnalyzerRing = create_analyzer_ring( UserState ),

	TreeData = create_merge_cache_file_for( TreePath, CacheFilename,
											AnalyzerRing, UserState ),

	trace_debug( "Scan finished.", UserState ),

	terminate_data_analyzers( ring_utils:to_list( AnalyzerRing ), UserState ),

	TreeData.



% Uniquifies specified tree.
-spec uniquify( file_utils:directory_name() ) -> void().
uniquify( TreePath ) ->

	% Prepare for various outputs:
	UserState = start_user_service( ?default_log_filename ),

	trace_debug( "Requested to uniquify '~s'.", [ TreePath ], UserState ),

	AbsTreePath = file_utils:ensure_path_is_absolute( TreePath ),

	ui:set_settings( [ { 'backtitle', text_utils:format(
								 "Uniquification of ~s", [ AbsTreePath ] ) },
					   { 'title', "Uniquification report" } ] ),

	% Best, reasonable CPU usage:
	Analyzers = spawn_data_analyzers( system_utils:get_core_count() + 1,
									  UserState ),

	AnalyzerRing = ring_utils:from_list( Analyzers ),

	TreeData = update_content_tree( AbsTreePath, AnalyzerRing, UserState ),

	NewTreeData = deduplicate_tree( TreeData, UserState ),

	trace_debug( "Uniquification finished, resulting on following tree: ~s",
				 [ tree_data_to_string( NewTreeData ) ], UserState ),

	terminate_data_analyzers( Analyzers, UserState ),

	% We leave an up-to-date cache file:
	create_merge_cache_file_from( NewTreeData, UserState ),

	stop_user_service( UserState ),

	basic_utils:stop( 0 ).



% Creates (typically after a tree update) a merge cache file (overwriting any
% prior one) with specified name, for specified content tree.
%
-spec create_merge_cache_file_from( tree_data(), user_state() ) ->
										  file_path().
create_merge_cache_file_from( TreeData=#tree_data{ root=RootDir },
							  UserState ) ->

	CacheFilename = get_cache_path_for( RootDir ),

	CacheFile = file_utils:open( CacheFilename,
								 _Opts=[ write, raw, delayed_write ] ),

	write_cache_header( CacheFile ),

	write_tree_data( CacheFile, TreeData, UserState ),

	write_cache_footer( CacheFile ),

	file_utils:close( CacheFile ),

	CacheFilename.



% Merges the (supposedly more up-to-date) input tree into the target, reference
% one.
%
-spec merge( file_utils:directory_name(), file_utils:directory_name() ) ->
				   void().
merge( InputTreePath, ReferenceTreePath ) ->

	%trace_utils:debug_fmt( "Requested to merge '~s' into '~s'.",
	%					   [ InputTreePath, ReferenceTreePath ] ),

	% Prepare for various outputs:
	UserState = start_user_service( ?default_log_filename ),

	trace_debug(
	  "Merging (possibly newer) tree '~s' into reference tree '~s'...",
	  [ InputTreePath, ReferenceTreePath ], UserState ),

	check_content_trees( InputTreePath, ReferenceTreePath ),

	% Best, reasonable usage:
	Analyzers = spawn_data_analyzers( system_utils:get_core_count() + 1,
									  UserState ),

	AnalyzerRing = ring_utils:from_list( Analyzers ),

	InputTree = update_content_tree( InputTreePath, AnalyzerRing, UserState ),

	ReferenceTree = update_content_tree( ReferenceTreePath, AnalyzerRing,
										 UserState ),

	merge_trees( InputTree, ReferenceTree, UserState ),

	terminate_data_analyzers( Analyzers, UserState ),

	stop_user_service( UserState ).



% Merges the specified input tree into the reference one, returning the latter
% once updated.
%
-spec merge_trees( tree_data(), tree_data(), user_state() ) -> tree_data().
merge_trees( _InputTree=#tree_data{ root=InputRootDir,
									entries=InputEntries },
			 ReferenceTree=#tree_data{ root=ReferenceRootDir,
									   entries=ReferenceEntries },
			 UserState ) ->

	InputSHA1Set = set_utils:new( table:keys( InputEntries ) ),
	ReferenceSHA1Set = set_utils:new( table:keys( ReferenceEntries ) ),

	LackingInRefSet = set_utils:difference( InputSHA1Set, ReferenceSHA1Set ),

	ui:set_setting( 'backtitle',
			text_utils:format( "Merging in ~s", [ ReferenceRootDir ] ) ),

	ToMerge = set_utils:to_list( LackingInRefSet ),

	TargetDir = file_utils:join( ReferenceRootDir, ?merge_dir ),

	case set_utils:size( LackingInRefSet ) of

		0 ->
			ui:display( "The content of the input tree path ('~s') is strictly "
						"included into the one of the reference tree ('~s'), "
						"hence nothing special is to merge, "
						"removing directly the input tree.",
						[ InputRootDir, ReferenceRootDir ] ),

			trace_debug( "Removing recursively directory '~s'.",
						 [ InputRootDir ], UserState ),

			file_utils:remove_directory( InputRootDir ),
			ReferenceTree;

		LackingCount ->
			Label = text_utils:format( "Exactly ~B contents are present in the "
									   "input tree ('~s') but are lacking in "
									   "the reference one ('~s').",
									   [ LackingCount, InputRootDir,
										 ReferenceRootDir ] ),

			Choices = [ { move, "Move this content (once uniquified) "
						  "as a whole in the reference tree" },
						{ cherry_pick,
						  "Cherry-pick which content to move to reference tree "
						  "or to delete" },
						{ delete, "Delete as a whole this content (it will "
						  "thus be permanently lost afterwards)" },
						{ abort, "Abort merge" } ],

			NewReferenceEntries = case ui:choose_designated_item(
					   text_utils:format( "~s~nChoices are:", [ Label ] ),
					   Choices ) of

				move ->
					file_utils:create_directory_if_not_existing( TargetDir ),
					move_content_to_merge( ToMerge, InputRootDir, InputEntries,
										   ReferenceRootDir, ReferenceEntries,
										   TargetDir, UserState );

				cherry_pick ->
					file_utils:create_directory_if_not_existing( TargetDir ),
					cherry_pick_content_to_merge( ToMerge,
							InputRootDir, InputEntries, ReferenceRootDir,
							ReferenceEntries, TargetDir, UserState );

				delete ->
					delete_content_to_merge( ToMerge, InputRootDir,
											 InputEntries, UserState ),
					ReferenceEntries;

				C when C =:= abort orelse C =:= ui_cancel ->
					trace_debug( "(requested to abort the merge)", UserState ),
					basic_utils:stop( 0 )

			end,

			ReferenceTree#tree_data{ entries=NewReferenceEntries }

	end.



% Moves all specified content in the reference tree, and returns an updated view
% thereof.
%
-spec move_content_to_merge( [ sha1() ], directory_path(), sha1_table(),
		 directory_path(), sha1_table(), directory_path(), user_state() ) ->
							sha1_table().
move_content_to_merge( _ToMove=[], InputRootDir, InputEntries,
				_ReferenceRootDir, ReferenceEntries, _TargetDir, _UserState ) ->

	% Removing the content that has not been moved (hence shall be deleted):
	file_utils:remove_files( list_utils:flatten_once( [
		  [ file_utils:join( InputRootDir, FD#file_data.path ) || FD <- FDL ]
							  || FDL <- table:values( InputEntries ) ] ) ),

	% Input tree shall be now void of content and thus removed:
	file_utils:remove_file( get_cache_path_for( InputRootDir ) ),
	file_utils:remove_empty_tree( InputRootDir ),

	ReferenceEntries;

move_content_to_merge( _ToMove=[ SHA1 | T ], InputRootDir, InputEntries,
				ReferenceRootDir, ReferenceEntries, TargetDir, UserState ) ->

	{ FileDatas, NewInputEntries } = table:extract_entry( SHA1, InputEntries ),

	ElectedFileData = case FileDatas of

		[ FileData ] ->
			FileData;

		_ ->
			Label = text_utils:format( "~B files correspond to the same input "
					"content; please select the unique one that shall be "
					"copied in the reference tree:", [ length( FileDatas ) ] ),

			Choices = [ FD#file_data.path || FD <- FileDatas ],

			DefaultChoiceIndex = 1,

			Index = case ui:choose_numbered_item_with_default( Label, Choices,
										   DefaultChoiceIndex ) of

				% ui_cancel:
				0 ->
					throw( operation_cancelled );

				I ->
					I

			end,

			{ Selected, Others } =
					list_utils:extract_element_at( FileDatas, Index ),

			ToRemove = [ file_utils:join( InputRootDir, FD#file_data.path )
						 || FD <- Others ],

			file_utils:remove_files( ToRemove ),

			trace_debug( "Removed ~B file(s): ~s", [ length( ToRemove ),
				text_utils:strings_to_string( ToRemove ) ], UserState ),

			Selected

	end,

	RelPath = ElectedFileData#file_data.path,

	% With a check:
	SHA1 = ElectedFileData#file_data.sha1_sum,

	SrcPath = file_utils:join( InputRootDir, RelPath ),

	% We do our best to preserve the directory structure of the input tree in
	% the reference one (clearer for the user and reducing the likeliness of
	% clashes).

	FullTargetDir = file_utils:join( TargetDir, filename:dirname( RelPath ) ),

	file_utils:create_directory( FullTargetDir, create_parents ),

	Filename = filename:basename( RelPath ),

	TgtPath = file_utils:join( FullTargetDir, Filename ),

	% As clashes could happen in the elected target directory:
	NewPath = case file_utils:exists( TgtPath ) of

		true ->
			AutoPath = file_utils:get_non_clashing_entry_name_from( TgtPath ),

			trace_debug( "Target path in reference tree ('~s'), is already "
				"existing (as '~s'); moved file to be renamed to '~s'.",
				[ SrcPath, TgtPath, AutoPath ], UserState ),

			%Msg = text_utils:format( "When moving '~s' in the reference target"
			%						 " directory ('~s'), an entry with that "
			%						 "was found already existing.~n"
			%						 "Shall we rename it automatically to ~s, "
			%						 "or ask for a new name?",
			%						 [ Filename, TargetDir, AutoPath ] ),
			%ui:ask_yes_no( "

			% At least for the moment, we stick to auto-renaming only (simpler);
			% returning the new path:
			%
			file_utils:move_file( SrcPath, AutoPath );

		false ->
			file_utils:move_file( SrcPath, TgtPath )

	end,

	trace_debug( "Moved '~s' to '~s'.", [ SrcPath, NewPath ], UserState ),

	% Make the new path relative to the root of the reference tree (TargetDir
	% being itself relative to it):
	%
	NewRelPath = case string:prefix( NewPath, _Prefix=ReferenceRootDir ) of

		nomatch ->
			throw( { relative_path_not_found, ReferenceRootDir, NewPath } );

		TrailingPath ->
			TrailingPath

	end,

	% Selective update:
	NewFileData = ElectedFileData#file_data{
			path=NewRelPath,
			% To avoid any kind of discrepancy:
			timestamp=file_utils:get_last_modification_time( NewPath ) },

	% New content in reference:
	NewReferenceEntries =
		table:add_new_entry( SHA1, NewFileData, ReferenceEntries ),

	move_content_to_merge( T, InputRootDir, NewInputEntries, ReferenceRootDir,
						   NewReferenceEntries, TargetDir, UserState ).



% Selects which of the specified elements among the input entries shall be
% merged in the reference content, and how.
%
-spec cherry_pick_content_to_merge( [ sha1() ], directory_path(), sha1_table(),
		   directory_path(), sha1_table(), directory_path(), user_state() ) ->
										  sha1_table().
cherry_pick_content_to_merge( ToPick, InputRootDir, InputEntries,
				  ReferenceRootDir, ReferenceEntries, TargetDir, UserState ) ->

	TotalContentCount = length( ToPick ),

	PickChoices = [ { move, text_utils:format( "Move this "
						   "content in reference tree (in '~s')",
											   [ ReferenceRootDir ] ) },
					{ delete, "Delete this content" },
					{ abort, "Abort merge" } ],

	cherry_pick_files( ToPick, InputRootDir, InputEntries, ReferenceRootDir,
					   ReferenceEntries, TargetDir, PickChoices, _Count=1,
					   TotalContentCount, UserState ).



% Allows the user to cherry-pick the files that shall be copied (others being
% removed).
%
cherry_pick_files( _ToPick=[], InputRootDir, _InputEntries, _ReferenceRootDir,
				   ReferenceEntries, _TargetDir, _PickChoices, _Count,
				   _TotalContentCount, _UserState ) ->

	% Input tree shall be now void of content and thus removed:
	file_utils:remove_file( get_cache_path_for( InputRootDir ) ),
	file_utils:remove_empty_tree( InputRootDir ),

	ReferenceEntries;

cherry_pick_files( _ToPick=[ _SHA1 | T ], InputRootDir, InputEntries,
				   ReferenceRootDir, ReferenceEntries, TargetDir, PickChoices,
				   Count, TotalContentCount, UserState ) ->

	throw( todo_cherry_pick ),

	cherry_pick_files( T, InputRootDir, InputEntries,
					   ReferenceRootDir, ReferenceEntries, TargetDir,
					   PickChoices, Count, TotalContentCount, UserState ).



% Deletes all specified content.
%
% Does it on a per-content basic rather than doing nothing before the input tree
% is removed as whole, as more control is preferred (to check the final input
% tree has been indeed emptied of all content).
%
-spec delete_content_to_merge( [ sha1() ], directory_path(), sha1_table(),
						user_state() ) -> sha1_table().
delete_content_to_merge( ToDelete, InputRootDir, InputEntries, _UserState ) ->

	Paths = [ begin
				  FileData = table:get_value( SHA1, InputEntries ),
				  file_utils:join( InputRootDir, FileData#file_data.path )
			  end || SHA1 <- ToDelete ],

	file_utils:remove_files( [ get_cache_path_for( InputRootDir ) | Paths ] ),

	% Shall be now void of content:
	file_utils:remove_empty_tree( InputRootDir ).




% Helpers.


% Starts user-related services.
-spec start_user_service( file_utils:file_name() ) -> user_state().
start_user_service( LogFilename ) ->

	%trace_utils:debug_fmt( "Logs will be written to '~s'.", [ LogFilename ] ),

	% We append to the log file (not resetting it), if it already exists:
	% (no delayed_write, to avoid missing logs when halting on error)
	%
	LogFile = file_utils:open( LogFilename, _Opts=[ append, raw ] ),

	file_utils:write( LogFile, "~nStarting new merge session "
		  "(merge tool version ~s) on ~s at ~s.~n",
		  [ ?merge_script_version, net_utils:localhost(),
			time_utils:get_textual_timestamp() ] ),

	#user_state{ log_file=LogFile }.



% Displays (if set so) and logs specified text.
-spec trace( string(), user_state() ) -> user_state().
trace( Message, UserState=#user_state{ log_file=LogFile } ) ->
	file_utils:write( LogFile, Message ++ "\n" ),
	ui:trace( Message ),
	UserState.



% Displays (if set so) and logs specified formatted text.
-spec trace( text_utils:format_string(), [ term() ], user_state() ) ->
				   user_state().
trace( FormatString, Values, UserState=#user_state{ log_file=LogFile } ) ->
	Msg = text_utils:format( FormatString, Values ),
	file_utils:write( LogFile, Msg ++ "\n" ),
	ui:trace( Msg ),
	UserState.



% Logs specified debug text.
-spec trace_debug( string(), user_state() ) -> user_state().
trace_debug( Message, UserState=#user_state{ log_file=LogFile } ) ->
	file_utils:write( LogFile, Message ++ "\n" ),
	UserState.


% Logs specified debug formatted text.
-spec trace_debug( text_utils:format_string(), [ term() ], user_state() ) ->
				   user_state().
trace_debug( FormatString, Values,
			 UserState=#user_state{ log_file=LogFile } ) ->
	Msg = text_utils:format( FormatString, Values ),
	file_utils:write( LogFile, Msg ++ "\n" ),
	UserState.



% Stops user-related services.
-spec stop_user_service( user_state() ) -> basic_utils:void().
stop_user_service( UserState=#user_state{ log_file=LogFile } ) ->

	trace_debug( "Stopping user service.", UserState ),

	ui:stop(),

	file_utils:write( LogFile, "Stopping merge session.~n", [] ),

	trace_debug( "Stopped.", UserState ),

	file_utils:close( LogFile ),

	basic_utils:stop( _ErrorCode=0 ).





% Checks that the source and target trees exist.
-spec check_content_trees( tree_data(), tree_data() ) -> void().
check_content_trees( InputTree, ReferenceTreePath ) ->

	case file_utils:is_existing_directory( InputTree ) of

		true ->
			ok;

		false ->
			trace_utils:error_fmt( "Error, specified input tree ('~s') "
								   "does not exist.", [ InputTree ] ),
			throw( { non_existing_input_tree, InputTree } )

	end,

	case file_utils:is_existing_directory( ReferenceTreePath ) of

		true ->
			ok;

		false ->
			trace_utils:error_fmt( "Error, specified reference tree ('~s') "
								   "does not exist.", [ ReferenceTreePath ] ),
			throw( { non_existing_reference_tree, ReferenceTreePath } )

	end.



% Returns the path of the cache file corresponding to the specified tree path.
-spec get_cache_path_for( file_utils:directory_name() ) ->
								file_utils:file_name().
get_cache_path_for( TreePath ) ->
	file_utils:join( TreePath, ?merge_cache_filename ).



% Ensures that specified tree path exists.
-spec check_tree_path_exists( file_utils:directory_name() ) -> void().
check_tree_path_exists( TreePath ) ->

	case file_utils:is_existing_directory( TreePath ) of

		true ->
			ok;

		false ->
			ui:display_error( "The path '~s' does not exist.", [ TreePath ] ),
			throw( { non_existing_content_tree, TreePath } )

	end.



% Updates specified content tree (based on a "weak" check): verifies that it
% exists, that a merge cache file exists and is up to date (otherwise rebuilds
% it), and returns the corresponding tree datastructure.
%
-spec update_content_tree( file_utils:directory_name(), analyzer_ring(),
						   user_state() ) -> tree_data().
update_content_tree( TreePath, AnalyzerRing, UserState ) ->

	CacheFilePath = get_cache_path_for( TreePath ),

	MaybeTreeData = case file_utils:is_existing_file( CacheFilePath ) of

		true ->
			trace_debug( "Found existing cache file '~s'.",
						 [ CacheFilePath ], UserState ),

			% Load it, if trusted (typically if not older from the newest
			% file in tree):
			%
			{ NewestTimestamp, ContentFiles } =
				find_newest_timestamp_from( TreePath, CacheFilePath ),

			case file_utils:get_last_modification_time( CacheFilePath ) of

				CacheTimestamp when CacheTimestamp < NewestTimestamp ->
					ui:display( "Timestamp of cache file (~p) older "
						"than most recent file timestamp in tree (~p), "
						"rebuilding cache file.",
						[ CacheTimestamp, NewestTimestamp ] ),
					undefined;


				CacheTimestamp ->

					trace_debug( "Timestamp of cache file is "
						"acceptable (as ~p is not older than the most recent "
						"file timestamp in tree, ~p), just performing a quick "
						"check of file existences and sizes to further "
						"validate it.",
						[ CacheTimestamp, NewestTimestamp ], UserState ),

					case quick_cache_check( CacheFilePath, ContentFiles,
											TreePath, UserState ) of

						undefined ->
							ui:display( "Cache file does not match "
								"actual tree, rebuilding cache file." ),
							undefined;

						TreeData ->
							ui:display( "Cache file seems to match "
								"actual tree, considering it legit." ),
							TreeData

					end

			end;

		false ->
			ui:display( "No cache file found for '~s', creating it.",
						[ TreePath ] ),
			undefined

	end,

	case MaybeTreeData of

		undefined ->
			create_merge_cache_file_for( TreePath, CacheFilePath, AnalyzerRing,
										 UserState );

		_ ->
			MaybeTreeData

	end.



% Returns the last content modification timestamp of the most recently modified
% file (the merge cache file excluded) in specified tree, and a list of the
% actual files (as relative paths).
%
-spec find_newest_timestamp_from( directory_path(), file_path() ) ->
	  { maybe( time_utils:posix_seconds() ), [ file_path() ] }.
find_newest_timestamp_from( RootPath, CacheFilePath ) ->

	CacheFilename = filename:basename( CacheFilePath ),

	ActualFileRelPaths = list_utils:delete_existing( CacheFilename,
		 file_utils:find_files_from( RootPath, _IncludeSymlinks=false ) ),

	%trace_utils:debug_fmt( "ActualFileRelPaths = ~p", [ ActualFileRelPaths ] ),

	MaybeTimestamp = case ActualFileRelPaths of

		% Any atom is deemed superior to any integer, so the cache file will be
		% considered up to date:
		%
		[] ->
			undefined;

		_ ->
			% Any actual timestamp will shadow a null one:
			get_newest_timestamp( ActualFileRelPaths, RootPath,
								  _MostRecentTimestamp=0 )

	end,

	% Files returned to avoid performing multiple traversals:
	{ MaybeTimestamp, ActualFileRelPaths }.



% Returns the lastest modification timestamp among the specified files.
get_newest_timestamp( _ContentFiles=[], _RootPath, MostRecentTimestamp ) ->
	MostRecentTimestamp;

get_newest_timestamp( _ContentFiles=[ F | T ], RootPath,
					  MostRecentTimestamp ) ->

	FilePath = file_utils:join( RootPath, F ),

	case file_utils:get_last_modification_time( FilePath ) of

		Timestamp when Timestamp > MostRecentTimestamp ->
			get_newest_timestamp( T, RootPath, Timestamp );

		_ ->
			get_newest_timestamp( T, RootPath, MostRecentTimestamp )

	end.



% Creates an automatically named merge cache file for specified content tree
% (overwriting any priorly existing merge cache file), and returns that tree.
%
-spec create_merge_cache_file_for( file_utils:directory_name(),
					   analyzer_ring(), user_state() ) -> tree_data().
create_merge_cache_file_for( TreePath, AnalyzerRing, UserState ) ->

	CacheFilename = get_cache_path_for( TreePath ),

	create_merge_cache_file_for( TreePath, CacheFilename, AnalyzerRing,
								 UserState ).



% Creates (typically from scratch) a merge cache file with specified name, for
% specified content tree.
%
-spec create_merge_cache_file_for( file_utils:directory_name(),
		  file_utils:file_name(), analyzer_ring(), user_state() ) ->
										 tree_data().
create_merge_cache_file_for( TreePath, CacheFilename, AnalyzerRing,
							 UserState ) ->

	AbsTreePath = file_utils:ensure_path_is_absolute( TreePath ),

	check_tree_path_exists( AbsTreePath ),

	trace_debug( "Creating merge cache file '~s'.", [ CacheFilename ],
				 UserState ),

	MergeFile = file_utils:open( CacheFilename,
								 _Opts=[ write, raw, delayed_write ] ),

	write_cache_header( MergeFile ),

	_BlankDataTable = table:new(),

	_CurrentPosixTime = os:system_time(),

	TreeData = scan_tree( AbsTreePath, AnalyzerRing, UserState ),

	trace_debug( "Scanned tree: ~s.",
				 [ tree_data_to_string( TreeData ) ], UserState ),

	write_tree_data( MergeFile, TreeData, UserState ),

	write_cache_footer( MergeFile ),

	file_utils:close( MergeFile ),

	TreeData.



% Writes the header of specified cache file.
-spec write_cache_header( file() ) -> void().
write_cache_header( File ) ->

	%ScriptName = filename:basename( escript:script_name() ),
	ScriptName = ?MODULE,

	file_utils:write( File, "% Merge cache file written by '~s' (version ~s),~n"
							"% on host '~s', at ~s.~n~n"
							"% Structure of file entries: SHA1, "
							"relative path, size in bytes, timestamp~n~n" ,
					  [ ScriptName, ?merge_script_version,
						net_utils:localhost(),
						time_utils:get_textual_timestamp() ] ).



% Writes the footer of specified cache file.
-spec write_cache_footer( file() ) -> void().
write_cache_footer( File ) ->
	file_utils:write( File, "~n% End of merge cache file (at ~s).",
					  [ time_utils:get_textual_timestamp() ] ).



% Writes the specified tree data into specified file.
write_tree_data( MergeFile, #tree_data{ root=RootDir,
										entries=Entries }, _UserState ) ->

	% Converting file_data records into file_entry elements to be stored
	% in-file:
	%
	EntryContent = lists:foldl( fun( { SHA1, FileData }, Acc ) ->
									get_file_content_for( SHA1, FileData )
											++ Acc
								end,
								% Strings preferred to binaries, as shorter and
								% more standard in files (no << and >> added):
								%
								_Acc0=[ { root, RootDir } ],
								_List=table:enumerate( Entries ) ),

	file_utils:write_direct_terms( MergeFile, lists:reverse( EntryContent ) ).



% Checking on the SHA1:
get_file_content_for( SHA1, FileDataElems ) ->
	% Storage format a bit different from working one:
	[ { file_entry, SHA1, text_utils:binary_to_string( RelativePath ), Size,
		Timestamp }
	  || #file_data{ path=RelativePath,
					 % type: not to store
					 size=Size,
					 timestamp=Timestamp,
					 sha1_sum=RecSHA1 } <- FileDataElems, RecSHA1 =:= SHA1 ].



% Spawns the specified number of data analyzers, and returns their PID.
-spec spawn_data_analyzers( count(), user_state() ) -> [ analyzer_pid() ].
spawn_data_analyzers( Count, UserState ) ->
	trace_debug( "Spawning ~B data analyzers.", [ Count ], UserState ),
	[ ?myriad_spawn_link( fun() -> analyze_loop() end )
	  || _C <- lists:seq( 1, Count ) ].



% Terminates specified data analyzers.
-spec terminate_data_analyzers( [ analyzer_pid() ], user_state() ) -> void().
terminate_data_analyzers( Analyzers, UserState ) ->

	trace_debug( "Terminating ~B data analyzers (~p).",
				 [ length( Analyzers ), Analyzers ], UserState ),

	[ P ! terminate || P <- Analyzers ].



% Scans for good the specified tree, whose path is expected to exist.
-spec scan_tree( file_utils:path(), analyzer_ring(), user_state() ) ->
					   tree_data().
scan_tree( AbsTreePath, AnalyzerRing, UserState ) ->

	trace_debug( "Scanning tree '~s'...", [ AbsTreePath ], UserState ),

	AllFiles = file_utils:find_files_from( AbsTreePath ),

	% Not wanting to index our own files (if any already exists):
	FilteredFiles = lists:delete( ?merge_cache_filename, AllFiles ),

	trace_debug( "Found ~B files: ~s", [ length( FilteredFiles ),
			text_utils:strings_to_string( FilteredFiles ) ], UserState ),

	% For lighter message sendings and storage:
	FilteredBinFiles = text_utils:strings_to_binaries( FilteredFiles ),

	scan_files( FilteredBinFiles, AbsTreePath, AnalyzerRing ).



% Scans specified content files, using for that the specified analyzers,
% returning the corresponding tree data.
%
-spec scan_files( [ bin_file_path() ], file_utils:path(), analyzer_ring() ) ->
						tree_data().
scan_files( Files, AbsTreePath, AnalyzerRing ) ->

	InitialTreeData = #tree_data{ root=AbsTreePath },

	scan_files( Files, AnalyzerRing, InitialTreeData, _WaitedCount=0 ).


scan_files( _Files=[], _AnalyzerRing, TreeData, _WaitedCount=0 ) ->
	% In final state (none waited), hence directly returned:
	%trace_info( "All file entries retrieved." ),
	TreeData;

scan_files( _Files=[], _AnalyzerRing, TreeData, WaitedCount ) ->
	% Will return an updated tree data, once all answers are received:
	%trace_info( "Final waiting for ~B entries.", [ WaitedCount ] ),
	wait_entries( TreeData, WaitedCount );

scan_files( _Files=[ Filename | T ], AnalyzerRing,
			TreeData=#tree_data{ root=AbsTreePath }, WaitedCount ) ->

	{ AnalyzerPid, NewRing } = ring_utils:head( AnalyzerRing ),

	%trace_debug( "Requesting analysis of '~s' by ~w.",
	%			 [ FullPath, AnalyzerPid ] ),

	% WOOPER-style request:
	AnalyzerPid ! { analyzeFile, [ text_utils:string_to_binary( AbsTreePath ),
								   Filename ], self() },

	% Helps controlling flow and avoiding too large mailboxes on either side
	% (this main script, being slowed down, or the analyzers), by attempting to
	% receive once after each sending:
	%
	receive

		{ file_analyzed, FileData } ->

			NewTreeData = manage_received_data( FileData, TreeData ),
			% Plus one (sending) minus one (receiving) waited:
			scan_files( T, NewRing, NewTreeData, WaitedCount )

	after 0 ->

		% One sending, and no receiving here:
		scan_files( T, NewRing, TreeData, WaitedCount+1 )

	end.



% Manages specified received file data, and returns an updated tree data.
-spec manage_received_data( file_data(), tree_data() ) -> tree_data().
manage_received_data( FileData=#file_data{ type=Type, sha1_sum=Sum },
					  TreeData=#tree_data{ entries=Entries,
										   file_count=FileCount,
										   directory_count=DirCount,
										   symlink_count=SymlinkCount,
										   device_count=DeviceCount,
										   other_count=OtherCount } ) ->

	%trace_debug( "Data received: ~s",
	%			 [ file_data_to_string( FileData ) ] ),

	% Ensures that we associate a list to each SHA1 sum:
	NewEntries = case table:lookup_entry( Sum, Entries ) of

		key_not_found ->
			table:add_entry( Sum, [ FileData ], Entries );

		{ value, SumEntries } ->
			table:add_entry( Sum, [ FileData | SumEntries ], Entries )

	end,

	NewTreeData = TreeData#tree_data{ entries=NewEntries },

	case Type of

		regular ->
			NewTreeData#tree_data{ file_count=FileCount+1 };

		directory ->
			NewTreeData#tree_data{ directory_count=DirCount+1 };

		symlink ->
			NewTreeData#tree_data{ symlink_count=SymlinkCount+1 };

		device ->
			NewTreeData#tree_data{ device_count=DeviceCount+1 };

		other ->
			NewTreeData#tree_data{ other_count=OtherCount+1 }

	end.



% Waits for the remaining file entries to be analyzed.
wait_entries( TreeData, _WaitedCount=0 ) ->
	%trace_debug( "All file entries waited for finally obtained." ),
	TreeData;

wait_entries( TreeData, WaitedCount ) ->

	%trace_debug( "Still waiting for ~B file entries.", [ WaitedCount ] ),

	receive

		{ file_analyzed, FileData } ->
			NewTreeData = manage_received_data( FileData, TreeData ),
			wait_entries( NewTreeData, WaitedCount-1 );

		{ file_disappeared, _BinFilePath } ->
			%trace_utils:debug_fmt( "File '~s' reported as having disappeared.",
			%					   [ BinFilePath ] ),
			wait_entries( TreeData, WaitedCount-1 )

	end.



% The loop run by each analyzer process.
-spec analyze_loop() -> void().
analyze_loop() ->

	%trace_utils:debug_fmt( "Analyzer ~w waiting...", [ self() ] ),

	receive

		{ analyzeFile, [ AbsTreeBinPath, RelativeBinFilename ], SenderPid } ->

			AbsTreePath = text_utils:binary_to_string( AbsTreeBinPath ),

			RelativeFilename = text_utils:binary_to_string(
								 RelativeBinFilename ),

			FilePath = file_utils:join( AbsTreePath, RelativeFilename ),

			%FileBinPath = text_utils:string_to_binary( FilePath ),

			%trace_utils:debug_fmt( "Analyzer ~w taking in charge '~s'...",
			%						[ self(), FullPath ] ),

			case file_utils:is_existing_file( FilePath ) of

				true ->
					FileData = #file_data{
					   % We prefer storing relative filenames:
					   path=RelativeBinFilename,
					   type=file_utils:get_type_of( FilePath ),
					   size=file_utils:get_size( FilePath ),
					   timestamp=file_utils:get_last_modification_time(
								   FilePath ),
					   sha1_sum=executable_utils:compute_sha1_sum( FilePath ) },

					SenderPid ! { file_analyzed, FileData },
					analyze_loop();

				false ->
					case file_utils:exists( FilePath ) of

						true ->
							Type = file_utils:get_type_of( FilePath ),
							trace_utils:info_fmt( "The type of entry '~s' "
								"switched from regular (file) to ~s.",
								[ FilePath, Type ] );

						false ->
							trace_utils:info_fmt( "The file '~s' does not "
								"exist anymore.", [ FilePath ] )

					end,

					BinFilePath = text_utils:string_to_binary( FilePath ),
					SenderPid ! { file_disappeared, BinFilePath },
					analyze_loop()

			end;

		terminate ->
			%trace_utils:debug_fmt( "Analyzer ~w terminated.", [ self() ] ),
			ok

	end.



% Interacts with the user so that the specified tree can be deduplicated.
-spec deduplicate_tree( tree_data(), user_state() ) -> tree_data().
deduplicate_tree( TreeData=#tree_data{ root=RootDir,
									   entries=EntryTable,
									   file_count=FileCount }, UserState ) ->

	DuplicateCount = FileCount - table:size( EntryTable ),

	% Actual deduplication:
	{ NewEntryTable, RemovedDuplicateCount } =
		manage_duplicates( EntryTable, RootDir, UserState ),

	RemainingDuplicateCount = DuplicateCount - RemovedDuplicateCount,

	case RemainingDuplicateCount of

		0 ->
			ui:display( "All ~B duplicates removed.", [ DuplicateCount ] );

		Count when Count > 0 ->
			ui:display(
			  "Out of the ~B duplicates detected, ~B remain (~B removed).",
			  [ DuplicateCount, Count, RemovedDuplicateCount ] )

	end,

	NewFileCount = table:size( NewEntryTable ),

	%trace_debug( "~B unique entries remain.", [ NewFileCount ], UserState ),

	TreeData#tree_data{ entries=NewEntryTable,
						file_count=NewFileCount }.



% Manages all duplicates found in specified table, returns an updated table and
% the number of duplicates removed.
%
-spec manage_duplicates( sha1_table(), directory_path(),
						 user_state() ) -> { sha1_table(), count() }.
manage_duplicates( EntryTable, RootDir, UserState ) ->

	ContentEntries = table:enumerate( EntryTable ),

	% We could have forced that no duplication at all exists afterwards (and
	% then a given SHA1 sum would be associated to exactly one content), however
	% it would be too strict, hence we kept a list associated to each SHA1 sum.
	%
	% Two passes: one to establish and count the duplications, another to solve
	% them; returns a list of duplications, and a content table referencing all
	% non-duplicated entries.
	%
	{ DuplicationCases, UniqueTable } = filter_duplications( ContentEntries ),

	% UniqueTable contains all unique elements, while DuplicationCases contains
	% all non-unique ones.

	case length( DuplicationCases ) of

		0 ->
			ui:display( "No duplicated content detected." ),
			{ UniqueTable, _RemoveCount=0 };


		TotalDupCaseCount ->
			ui:display( "~B case(s) of content duplication detected, "
						"examining them in turn.~n", [ TotalDupCaseCount ] ),

			process_duplications( DuplicationCases, TotalDupCaseCount,
								  UniqueTable, RootDir, UserState )

	end.



% Filters the duplications from specified content entries: returns the actual
% duplications in a list, put the unique files in a new table.
%
-spec filter_duplications( [ sha1_entry() ] ) ->
								 { [ sha1_entry() ], sha1_table() }.
filter_duplications( SHA1Entries ) ->
	% Far better than a fold:
	filter_duplications( SHA1Entries, _Acc={ _DupEntries=[], table:new() } ).


% Returns { AccDupEntries, AccUniqueTable }:
filter_duplications( _SHA1Entry=[], Acc ) ->
	Acc;

% By design V is never empty:
filter_duplications( _SHA1Entry=[ { Sha1Key, V=[ _SingleContent ] } | T ],
					 _Acc={ AccDupEntries, AccUniqueTable } ) ->
	% Single content, hence unique:
	NewTable = table:add_entry( Sha1Key, V, AccUniqueTable ),
	filter_duplications( T, { AccDupEntries, NewTable } );

% SHA1Entry is { Sha1Key, V } with at least two elements in V here:
filter_duplications( _SHA1Entries=[ SHA1Entry | T ],
					 _Acc={ AccDupEntries, AccUniqueTable } ) ->
	% So at least one duplicate here:
	NewDupEntries = [ SHA1Entry | AccDupEntries ],
	filter_duplications( T, { NewDupEntries, AccUniqueTable } ).



% Processes the spotted duplications by asking the user.
-spec process_duplications( [ sha1_entry() ], count(), sha1_table(),
	directory_path(), user_state() ) -> { sha1_table(), count() }.
process_duplications( DuplicationCases, TotalDupCaseCount, UniqueTable,
					  RootDir, UserState ) ->

	trace_debug( "Pre-deduplication unique table: ~s",
				 [ table:to_string( UniqueTable ) ], UserState ),

	Acc0 = { UniqueTable, _InitialDupCount=1, _InitialRemoved=0 },
	process_duplications_helper( DuplicationCases, TotalDupCaseCount, Acc0,
								 RootDir, UserState ).




% Helper returning { sha1_table(), count() }:
process_duplications_helper( _DupCases=[], _TotalDupCount,
	  _Acc={ AccTable, _AccDupCount, AccRemoveCount }, _RootDir, UserState ) ->

	trace_debug( "Post-deduplication unique table: ~s",
				 [ table:to_string( AccTable ) ], UserState ),

	{ AccTable, AccRemoveCount };

process_duplications_helper( _DupCases=[ { Sha1Key, DuplicateList } | T ],
							 TotalDupCount,
							 _Acc={ AccTable, AccDupCount, AccRemoveCount },
							 RootDir, UserState ) ->

	io:format( "A2" ) ,
	Size = check_duplicates( Sha1Key, DuplicateList ),

	SelectedFileEntries = manage_duplication_case( DuplicateList, AccDupCount,
							  TotalDupCount, Size, RootDir, UserState ),

	NewAccTable = table:add_entry( Sha1Key, SelectedFileEntries, AccTable ),

	NewRemoveCount = AccRemoveCount + length( DuplicateList )
		- length( SelectedFileEntries ),

	NewAcc = { NewAccTable, AccDupCount+1, NewRemoveCount },

	process_duplications_helper( T, TotalDupCount, NewAcc, RootDir, UserState ).



% Checks a duplication set: same SHA1 sum and also size must be found for all
% file entries (would most probably detect any SHA1 collision, however unlikely
% it maybe); returns the (common) size.
%
-spec check_duplicates( sha1(), [ file_data() ] ) -> system_utils:byte_size().
% Not possible: check_duplicates( _SHA1Sum, _DuplicateList=[] ) ->
%	ok;

% Use the first element to determine the (common) size:
check_duplicates( SHA1Sum, _DuplicateList=[
	   #file_data{ path=FirstPath, sha1_sum=SHA1Sum, size=Size } | T ] ) ->
	check_duplicates( SHA1Sum, FirstPath, Size, T ).


% (helper)
check_duplicates( _SHA1Sum, _FirstPath, Size, _DuplicateList=[] ) ->
	Size;

check_duplicates( SHA1Sum, FirstPath, Size, _DuplicateList=[
	   #file_data{ sha1_sum=SHA1Sum, size=Size } | T ] ) ->
	check_duplicates( SHA1Sum, FirstPath, Size, T );

% (and a different SHA1 sum would trigger a case clause)
check_duplicates( SHA1Sum, FirstPath, Size, _DuplicateList=[
	  #file_data{ path=OtherPath, sha1_sum=SHA1Sum, size=OtherSize } | _T ] ) ->
	throw( { sha1_collision_detected, SHA1Sum, { FirstPath, Size },
			 { OtherPath, OtherSize } } ).



% Manages specified duplicated entries.
%
% Returns the (regular) files that remain for that content.
%
-spec manage_duplication_case( [ file_data() ], count(), count(),
	system_utils:byte_size(), directory_path(), user_state() ) ->
									 [ file_data() ].
manage_duplication_case( FileEntries, DuplicationCaseCount, TotalDupCaseCount,
						 Size, RootDir, UserState ) ->

	SizeString = system_utils:interpret_byte_size_with_unit( Size ),

	PathStrings = lists:sort( [ text_utils:binary_to_string( E#file_data.path )
					|| E <- FileEntries ] ),

	%trace_utils:debug_fmt( "PathStrings = ~p", [ PathStrings ] ),

	% As we do not want a common prefix to include any basename:
	Dirnames = [ filename:dirname( P ) || P <- PathStrings ],

	Title = text_utils:format( "Examining duplication case ~B/~B",
							   [ DuplicationCaseCount, TotalDupCaseCount ] ),
	ui:set_setting( 'title', Title ),

	Count = length( FileEntries ),

	% By design more than one path: text_utils:get_longest_common_prefix/1
	% should not be used as for example a foobar-new directory could be a
	% sibling of a foobar directory, resulting in -new/... meaningless suffixes;
	% so:
	%
	{ Label, Prefix, ShortenPaths } =
		case file_utils:get_longest_common_path( Dirnames ) of

		% No common prefix at all here:
		"" ->

			Lbl = text_utils:format( "Following ~B files have the exact same "
									 "content (and thus size, of ~s)",
									 [ Count, SizeString ] ),
			{ Lbl, _Prefix="", PathStrings };

		% We do not re-reuse the remaining, prefixless strings as they do not
		% comprise the basename (only the dirname):
		%
		{ Prfx, _Tails } ->

			PrefixLen = length( Prfx ),

			% +1 for offset and +1 to remove leading /:
			TrimmedPaths = [ string:substr( P, PrefixLen + 2 )
							 || P <- PathStrings ],

			Lbl = text_utils:format( "Following ~B files have the exact same "
									 "content (and thus size, of ~s) and "
									 "all start with the same prefix, '~s' "
									 "(omitted below)",
									 [ Count, SizeString, Prfx ] ),
			{ Lbl, Prfx, TrimmedPaths }

	end,

	%trace_utils:debug_fmt( "ShortenPaths = ~p", [ ShortenPaths ] ),

	DuplicateString = text_utils:format( ": ~s",
					[ text_utils:strings_to_string( ShortenPaths ) ] ),

	%trace_utils:debug_fmt( "DuplicateString = ~p", [ DuplicateString ] ),


	FullLabel = Label ++ DuplicateString,

	Choices = [ { keep, "Keep only one of these files" },
				{ elect, "Elect a reference file, replacing each other by "
				  "a symbolic link pointing to it" },
				{ leave, "Leave them as they are" },
				{ abort, "Abort" } ],

	SelectedChoice = ui:choose_designated_item(
					   text_utils:format( "~s~nChoices are:", [ FullLabel ] ),
					   Choices ),

	ui:unset_setting( 'title' ),

	%trace_debug( "Selected choice: ~p", [ SelectedChoice ], UserState ),

	case SelectedChoice of

		keep ->
			KeptFilePath = keep_only_one( Prefix, ShortenPaths, PathStrings,
										  RootDir, UserState ),

			trace_debug( "Kept only reference file '~s'", [ KeptFilePath ],
						 UserState ),

			%trace_utils:debug_fmt( "Entries to scan: ~p", [ FileEntries ] ),

			% As this is a list of file_data:
			[ find_data_entry_for( KeptFilePath, FileEntries ) ];


		elect ->
			% Symlinks ignored:
			ElectedFilePath = elect_and_link( Prefix, ShortenPaths, PathStrings,
											  RootDir, UserState ),

			% As this is a list of file_data:
			[ find_data_entry_for( ElectedFilePath, FileEntries ) ];


		leave ->
			PrefixString = case Prefix of

				"" ->
					"";

				Prefix ->
					text_utils:format( " (prefix: '~s')", [ Prefix ] )

			end,

			trace_debug( "[~B/~B] Leaving as they are~s: ~s",
						 [ DuplicationCaseCount, TotalDupCaseCount,
						   PrefixString, DuplicateString ], UserState ),
			FileEntries;


		C when C =:= abort orelse C =:= ui_cancel ->
			ui:display( "Uniquification aborted, stopping now." ),
			%trace_debug( "(requested to abort the merge)", UserState ),
			basic_utils:stop( 0 )

	end.


% Returns the file_data record in the specified list that corresponds to the
% specified path.
%
-spec find_data_entry_for( file_path(), [ file_data() ] ) -> file_data().
find_data_entry_for( FilePath, _FileEntries=[] ) ->
	throw( { not_found, FilePath } );

% Match:
find_data_entry_for( FilePath,
					 _FileEntries=[ FD=#file_data{ path=FilePath } | _T ] ) ->
	FD;

find_data_entry_for( FilePath, _FileEntries=[ _FD | T ] ) ->
	find_data_entry_for( FilePath, T ).



% Selects among the specified files the single one that shall be kept while the
% others are removed, and returns its filename as a binary.
%
-spec keep_only_one( string(), [ file_path() ], [ file_path() ],
					 directory_path(), user_state() ) -> bin_file_path().
keep_only_one( Prefix, TrimmedPaths, PathStrings, RootDir, UserState ) ->

	ui:set_setting( title,
					_Title="Selecting the unique reference version to keep, "
						   "whereas the others are to be removed" ),

	BaseLabel = "Please choose the (single) file to keep "
				  "(others being removed), among:",

	Label = case Prefix of

		"" ->
			BaseLabel;

		_ ->
			text_utils:format( "~s~n(common prefix '~s' omitted)",
							   [ BaseLabel, Prefix ] )

	end,

	KeptIndex = case ui:choose_numbered_item( Label, _Choices=TrimmedPaths ) of

		% ui_cancel:
		0 ->
			throw( operation_cancelled );

		I ->
			I

	end,

	ui:unset_setting( title ),

	{ KeptFilePath, ToRemovePaths } =
		list_utils:extract_element_at( PathStrings, KeptIndex ),

	trace_debug( "Keeping '~s', removing (based on common prefix '~s' and "
				 "root directory '~s'): ~s ",
				 [ KeptFilePath, Prefix, RootDir,
				   text_utils:strings_to_string( ToRemovePaths ) ], UserState ),

	ToRemoveFullPaths = [ file_utils:join( RootDir, P )
						  || P <- ToRemovePaths ],

	file_utils:remove_files( ToRemoveFullPaths ),

	text_utils:string_to_binary( KeptFilePath ).



% Selects among the specified files the single one that shall be elected and
% kept, while the others are removed and replaced by symlinks pointing to that
% file, and returns it as a binary.
%
-spec elect_and_link( string(), [ file_path() ], [ file_path() ],
					  directory_path(), user_state() ) -> bin_file_path().
elect_and_link( Prefix, TrimmedPaths, PathStrings, RootDir, UserState ) ->

	ui:set_setting( title, _Title="Selecting the unique version to elect "
					"as a reference, whereas the others will be replaced "
					"by symbolic links pointing to it" ),

	BaseLabel = "~nPlease choose the (single) file to elect, among:",

	Label = case Prefix of

		"" ->
			BaseLabel;

		_ ->
			text_utils:format( "~s~n(common prefix '~s' omitted)",
							   [ BaseLabel, Prefix ] )

	end,

	ElectedIndex = case
			 ui:choose_numbered_item( Label, _Choices=TrimmedPaths ) of

		% ui_cancel:
		0 ->
			throw( operation_cancelled );

		I ->
			I

	end,

	ui:unset_setting( title ),

	{ ElectedFilePath, FutureLinkPaths } =
		list_utils:extract_element_at( PathStrings, ElectedIndex ),

<<<<<<< HEAD
	trace( "Electing '~s', replacing by symlinks (based on common prefix '~s' "
		   "and root directory '~s'): ~s",
		   [ ElectedFilePath, Prefix, RootDir,
			 text_utils:strings_to_string( FutureLinkPaths ) ], UserState ),
=======
	trace_debug( "Electing '~s', replacing by symlinks (based on common "
				 "prefix '~s' and root directory '~s'): ~s ",
				 [ ElectedFilePath, Prefix, RootDir,
				   text_utils:strings_to_string( FutureLinkPaths ) ],
				 UserState ),
>>>>>>> bc3140da

	ToRemoveFullPaths = [ file_utils:join( RootDir, P )
						  || P <- FutureLinkPaths ],

	file_utils:remove_files( ToRemoveFullPaths ),

	create_links_to( ElectedFilePath, FutureLinkPaths, RootDir ),

	text_utils:string_to_binary( ElectedFilePath ).



% Creates relative, symbolic links to the specified file path.
create_links_to( _TargetFilePath, _LinkPaths=[], _RootDir ) ->
	ok;

create_links_to( TargetFilePath, _LinkPaths= [ Link | T ], RootDir ) ->

	% We want to create the (shortest) relative link, from source to target:

	LinkDir = filename:dirname( Link ),

	RelativeTargetFilePath =
		file_utils:make_relative( TargetFilePath, LinkDir ),

	file_utils:create_link( RelativeTargetFilePath,
							file_utils:join( RootDir, Link ) ),

	create_links_to( TargetFilePath, T, RootDir ).



% Performs a quick check (i.e. with no checksum computed of the file contents)
% of the specified tree, against the specified cache file: check that both file
% sets match (no extra element on either size) and that the cached and actual
% file sizes match as well.
%
-spec quick_cache_check( file_path(), [ file_path() ], directory_path(),
						 user_state() ) -> maybe( tree_data() ).
quick_cache_check( CacheFilename, ContentFiles, TreePath, UserState ) ->

	case file_utils:read_terms( CacheFilename ) of

		[ _RootInfo={ root, CachedTreePath } | FileInfos ] ->
			quick_cache_check_helper( ContentFiles, TreePath, CachedTreePath,
									  FileInfos, UserState );

		_Other ->
			trace_debug( "Invalid cache file '~s', removing it "
						 "and recreating it.", [ CacheFilename ], UserState ),
			file_utils:remove_file( CacheFilename ),
			undefined

	end.


% (helper)
quick_cache_check_helper( ContentFiles, TreePath, CachedTreePath, FileInfos,
						  UserState ) ->

	AbsTreePath = file_utils:ensure_path_is_absolute( TreePath ),

	case CachedTreePath of

		AbsTreePath ->
			ok;

		_ ->
			trace_debug( "The actual tree path ('~s') does not match "
						 "the one found in its cache file ('~s').",
						 [ AbsTreePath, CachedTreePath ], UserState ),
			throw( { non_matching_tree_paths, CachedTreePath, TreePath } )

	end,

	ActualFileCount = length( ContentFiles ),

	CachedFileCount = length( FileInfos ),

	CachedFilePairs = [ { Path, Size }
		  || { file_entry, _SHA1, Path, Size, _Timestamp } <- FileInfos ],

	case ActualFileCount of

		CachedFileCount ->
			trace_debug( "Cached and actual file counts match (~B files).",
						 [ CachedFileCount ], UserState );

		_ ->
			% Does not fail immediately, for a better error report:
			trace_debug( "The cached and actual file counts do not "
						 "match: ~B are referenced in cache, ~B exist "
						 "in the filesystem.",
						 [ CachedFileCount, ActualFileCount ], UserState )

	end,

	CachedFilenames = [ FilePath
						|| { FilePath, _FileSize } <- CachedFilePairs ],

	CachedFileset = set_utils:new( CachedFilenames ),
	ActualFileset = set_utils:new( ContentFiles ),

	{ OnlyCachedSet, OnlyActualSet } =
		set_utils:differences( CachedFileset, ActualFileset ),

	MustRescanFirst = case set_utils:is_empty( OnlyCachedSet ) of

		true ->
			false;

		false ->
			OnlyCacheList = set_utils:to_list( OnlyCachedSet ),
			trace_debug( "Following ~B files are referenced in "
						 "cache, yet do not exist on the filesystem: ~s",
						 [ length( OnlyCacheList ),
						   text_utils:strings_to_string( OnlyCacheList ) ],
						 UserState ),
			true

	end,

	MustRescan = case set_utils:is_empty( OnlyActualSet ) of

		true ->
			MustRescanFirst;

		false ->
			OnlyActualList = set_utils:to_list( OnlyActualSet ),
			trace_debug( "Following ~B files exist on the "
						 "filesystem, yet are not referenced in cache: ~s",
						 [ length( OnlyActualList ),
						   text_utils:strings_to_string( OnlyActualList ) ],
						 UserState ),
			true

	end,

	case MustRescan of

		true ->
			% Will trigger a rescan:
			undefined;

		false ->

			trace_debug( "The file paths and names match.", UserState ),

			% The two sets match, yet do they agree on the file sizes as well?
			%
			% (CachedFilePairs tells us both the paths and the expected sizes,
			% hence no need for ContentFiles)
			%
			case check_file_sizes_match( CachedFilePairs, TreePath,
										 UserState ) of

				% Alles gut, so create the corresponding receptacle:
				true ->
					trace_debug( "All sizes of the ~B files match.",
								 [ CachedFileCount ], UserState ),

					#tree_data{ root=CachedTreePath,
								entries=build_entry_table( FileInfos ),
								file_count=CachedFileCount
								% Not managed (at least yet): the other counts.
								};

				false ->
					% Will trigger a rescan:
					undefined

			end

	end.



% Builds the entry table from specified terms.
-spec build_entry_table( [ tuple() ] ) -> sha1_table().
build_entry_table( FileInfos ) ->

	EntryTable = table:new(),

	build_entry_table( FileInfos, EntryTable ).


% (helper)
build_entry_table( _FileInfos=[], EntryTable ) ->
	EntryTable;

build_entry_table(
  _FileInfos=[ { file_entry, SHA1, RelativePath, Size, Timestamp } | T  ],
  EntryTable ) ->

	FileData = #file_data{ path=text_utils:string_to_binary( RelativePath ),
						   type=regular,
						   size=Size,
						   timestamp=Timestamp,
						   sha1_sum=SHA1 },

	NewEntryTable = table:append_to_entry( SHA1, FileData, EntryTable ),

	build_entry_table( T, NewEntryTable ).




% Checks that the actual file sizes match the specified ones.
-spec check_file_sizes_match(
		[ { file_path(), system_utils:byte_size() } ],
		directory_path(), user_state() ) -> boolean().
check_file_sizes_match( _FilePairs=[], _TreePath, _UserState ) ->
	true;

check_file_sizes_match( _FilePairs=[ { FilePath, FileSize } | T ], TreePath,
						UserState ) ->

	FileFullPath = file_utils:join( TreePath, FilePath ),

	case file_utils:get_size( FileFullPath ) of

		FileSize ->
			check_file_sizes_match( T, TreePath, UserState );

		ActualSize ->
			trace_debug( "For file '~s', cached size is ~s (~B bytes)"
				", whereas actual size is ~s (~B bytes), "
				"invalidating thus cache file.",
				[ FileFullPath, system_utils:interpret_byte_size( FileSize ),
				  FileSize, system_utils:interpret_byte_size( ActualSize ),
				  ActualSize ], UserState ),
			false

	end.



% Returns a textual description of specified tree data.
-spec tree_data_to_string( tree_data() ) -> string().
tree_data_to_string( #tree_data{ root=RootDir,
								 entries=Table,
								 file_count=FileCount,
								 directory_count=_DirCount,
								 symlink_count=_SymlinkCount,
								 device_count=_DeviceCount,
								 other_count=_OtherCount } ) ->

	% Only looking for files:
	%text_utils:format( "tree '~s' having ~B entries (~B files, ~B directories,"
	%				   " ~B symbolic links)",
	%				   [ RootDir, table:size( Table ), FileCount, DirCount,
	%					 SymlinkCount ] ).

	case table:size( Table ) of

		0 ->
			"empty tree";

		FileCount ->
			text_utils:format( "tree '~s' having ~B files, "
							   "each with unique content",
							   [ RootDir, FileCount ] );

		ContentCount ->
			text_utils:format( "tree '~s' having ~B files, corresponding "
							   "only to ~B different contents "
							   "(hence with ~B duplicates)",
							   [ RootDir, FileCount, ContentCount,
								 FileCount - ContentCount ] )

	end.



% Returns a textual description of specified file data.
-spec file_data_to_string( file_data() ) -> string().
file_data_to_string( #file_data{ path=Path,
								 size=Size,
								 timestamp=Timestamp,
								 sha1_sum=Sum } ) ->

	SizeString = system_utils:interpret_byte_size_with_unit( Size ),

	text_utils:format( "file '~s' whose size is ~s, SHA1 sum is ~s and "
					   "timestamp is ~p",
					   [ Path, SizeString, Sum, Timestamp ] ).<|MERGE_RESOLUTION|>--- conflicted
+++ resolved
@@ -1997,18 +1997,11 @@
 	{ ElectedFilePath, FutureLinkPaths } =
 		list_utils:extract_element_at( PathStrings, ElectedIndex ),
 
-<<<<<<< HEAD
-	trace( "Electing '~s', replacing by symlinks (based on common prefix '~s' "
-		   "and root directory '~s'): ~s",
-		   [ ElectedFilePath, Prefix, RootDir,
-			 text_utils:strings_to_string( FutureLinkPaths ) ], UserState ),
-=======
 	trace_debug( "Electing '~s', replacing by symlinks (based on common "
 				 "prefix '~s' and root directory '~s'): ~s ",
 				 [ ElectedFilePath, Prefix, RootDir,
 				   text_utils:strings_to_string( FutureLinkPaths ) ],
 				 UserState ),
->>>>>>> bc3140da
 
 	ToRemoveFullPaths = [ file_utils:join( RootDir, P )
 						  || P <- FutureLinkPaths ],
