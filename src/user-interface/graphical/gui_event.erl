--- conflicted
+++ resolved
@@ -103,11 +103,7 @@
 
 
 
-<<<<<<< HEAD
 -type gui_event() :: { event_type(), Elements :: [ any() ] }.
-=======
--type gui_event() :: { event_type(), [ any() ] }.
->>>>>>> 15006e8e
 % A (MyriadGUI) event is a pair whose first element is the event type, as an
 % atom (ex: 'onWindowClosed'), and whose second element is a list, whose first
 % element is the GUI object that generated that event (the closed window, here),
@@ -299,7 +295,6 @@
 % that shall not be listened to anymore.
 
 
-<<<<<<< HEAD
 -type event_callback() ::
 		fun( ( gui_event(), gui_event_object() ) -> void() ).
 % A user-defined function to be called whenever an event occurred that
@@ -310,12 +305,6 @@
 % reference onto) an actual MyriadGUI object that corresponds to this event
 % (typically so that it can be propagated upward in the widget hierarchy if
 % needed, see propagate_event/1).
-=======
--type event_callback() :: fun( ( gui_event(), EventSource :: gui_object() ) ->
-											void() ).
-% A user-defined function to be called whenever an event occurred that
-% corresponds to an already-registered callback.
->>>>>>> 15006e8e
 
 
 -type gui_wx_object_key() ::
@@ -358,19 +347,11 @@
 			   event_subscription/0, event_subscription_spec/0,
 			   event_unsubscription/0, event_unsubscription_spec/0,
 			   event_callback/0,
-<<<<<<< HEAD
 
 			   gui_wx_object_key/0, myriad_object_key/0, gui_object_key/0 ]).
-=======
->>>>>>> 15006e8e
-
-			   gui_wx_object_key/0, myriad_object_key/0, gui_object_key/0 ]).
-
-
-<<<<<<< HEAD
-=======
-
->>>>>>> 15006e8e
+
+
+
 -type event_table() :: table:table( gui_object_key(), event_dispatch_table() ).
 % An indirection table dispatching events according to subscription
 % specifications.
@@ -1974,25 +1955,7 @@
 	wxEvent:skip( GUIEventObject ).
 
 
-
-% @doc Converts specified wx event into a MyriadGUI one.
--spec wx_to_myriad_event( wx_event() ) -> gui_event().
-wx_to_myriad_event( WxEvent={ wx, WxId, WxObject, UserData, WxEventInfo } ) ->
-
-	% Example: WxEventType=close_window (the first element being the record
-	% name, such as 'wxClose').
-	%
-	WxEventType = element( 2, WxEventInfo ),
-
-	MyriadEventType = gui_wx_backend:from_wx_event_type( WxEventType ),
-
-	EventContext = #event_context{ id=WxId, user_data=UserData,
-								   backend_event=WxEvent },
-
-	{ MyriadEventType, [ WxObject, EventContext ] }.
-
-
-% @doc Converts specified wx event into a MyriadGUI one.
+% @doc Converts the specified wx event into a MyriadGUI one.
 -spec wx_to_myriad_event( wx_event() ) -> gui_event().
 wx_to_myriad_event( WxEvent={ wx, WxId, WxObject, UserData, WxEventInfo } ) ->
 
