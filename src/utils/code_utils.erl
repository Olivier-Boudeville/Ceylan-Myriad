% Copyright (C) 2007-2018 Olivier Boudeville
%
% This file is part of the Ceylan-Myriad library.
%
% This library is free software: you can redistribute it and/or modify
% it under the terms of the GNU Lesser General Public License or
% the GNU General Public License, as they are published by the Free Software
% Foundation, either version 3 of these Licenses, or (at your option)
% any later version.
% You can also redistribute it and/or modify it under the terms of the
% Mozilla Public License, version 1.1 or later.
%
% This library is distributed in the hope that it will be useful,
% but WITHOUT ANY WARRANTY; without even the implied warranty of
% MERCHANTABILITY or FITNESS FOR A PARTICULAR PURPOSE. See the
% GNU Lesser General Public License and the GNU General Public License
% for more details.
%
% You should have received a copy of the GNU Lesser General Public
% License, of the GNU General Public License and of the Mozilla Public License
% along with this library.
% If not, see <http://www.gnu.org/licenses/> and
% <http://www.mozilla.org/MPL/>.
%
% Author: Olivier Boudeville [olivier (dot) boudeville (at) esperide (dot) com]
% Creation date: July 1, 2007.


% Gathering of various facilities regarding the management of Erlang code
% (typically BEAM files).
%
% See code_utils_test.erl for the corresponding test.
%
-module(code_utils).


-export([ get_code_for/1, get_md5_for_loaded_module/1,
		  get_md5_for_stored_module/1, is_loaded_module_same_on_filesystem/1,
		  deploy_modules/2, deploy_modules/3,
		  declare_beam_directory/1, declare_beam_directory/2,
		  declare_beam_directories/1, declare_beam_directories/2,
		  get_code_path/0, get_code_path_as_string/0, code_path_to_string/1,
		  list_beams_in_path/0, get_beam_filename/1, is_beam_in_path/1,
<<<<<<< HEAD
		  interpret_stacktrace/0, interpret_stacktrace/1,
		  interpret_stacktrace/2,
		  interpret_stack_item/2 ]).
=======
		  get_stacktrace/0,
		  interpret_stacktrace/0,
		  interpret_stacktrace/1,
		  interpret_stacktrace/2,
		  interpret_stack_item/2,
		  display_stacktrace/0 ]).



% The code path used by a language, i.e. a list of directories to scan for
% runtime elements (Erlang -pa/-pz, Python sys.path with PYTHONPATH, Java
% classpath, etc.)
%
-type code_path() :: [ file_utils:directory_name() ].
>>>>>>> 67312b86



% The code path used by a language, i.e. a list of directories to scan for
% runtime elements (Erlang -pa/-pz, Python sys.path with PYTHONPATH, Java
% classpath, etc.)
%
-type code_path() :: [ file_utils:directory_name() ].


%-type stack_location() :: [ { file, file_utils:path() },
%							 { line, meta_utils:line() } ].

-type stack_location() :: [ { atom(), any() } ].


-type stack_item() :: { basic_utils:module_name(),
						basic_utils:function_name(),
						arity(),
						stack_location() }.


-type stack_trace() :: [ stack_item() ].


-export_type([ code_path/0, stack_location/0, stack_item/0, stack_trace/0 ]).


% The file extension of a BEAM file:
-define( beam_extension, ".beam" ).


% Code-related functions.


% Returns, by searching the code path, the in-file object code for specified
% module, i.e. a { ModuleBinary, ModuleFilename } pair for the module specified
% as an atom, or throws an exception.
%
-spec get_code_for( basic_utils:module_name() ) ->
						  { binary(), file:filename() }.
get_code_for( ModuleName ) ->

	%trace_utils:debug_fmt( "Getting code for module '~s', "
	%					   "from current working directory '~s'.",
	%					   [ ModuleName, file_utils:get_current_directory() ] ),

	case code:get_object_code( ModuleName ) of

		{ ModuleName, ModuleBinary, ModuleFilename } ->
			{ ModuleBinary, ModuleFilename };

		error ->

			FoundBeams = list_beams_in_path(),

			ModString= text_utils:strings_to_string( FoundBeams ),

			trace_utils:error_fmt( "Unable to find object code for '~s' "
								   "on '~s', knowing that the current "
								   "directory is ~s and the ~s~n "
								   "The corresponding found BEAM files are: ~s",
								   [ ModuleName, node(),
									 file_utils:get_current_directory(),
									 get_code_path_as_string(), ModString ] ),

			throw( { module_code_lookup_failed, ModuleName } )

	end.



% Returns the MD5 for the specified loaded (in-memory, used by the VM) module.
%
% Otherwise returns a undefined function exception (ModuleName:module_info/1).
%
-spec get_md5_for_loaded_module( basic_utils:module_name() ) ->
									   executable_utils:md5_sum().
get_md5_for_loaded_module( ModuleName ) ->
	ModuleName:module_info( md5 ).



% Returns the MD5 for the specified stored (on filesystem, found through the
% code path) module.
%
-spec get_md5_for_stored_module( basic_utils:module_name() ) ->
									   executable_utils:md5_sum().
get_md5_for_stored_module( ModuleName ) ->
	{ BinCode, _ModuleFilename } = get_code_for( ModuleName ),
	{ ok, { ModuleName, MD5SumBin } } = beam_lib:md5( BinCode ),
	binary_to_integer( MD5SumBin, _Base=16 ).



% Tells whether the specified (supposedly loaded) module is the same as the one
% found through the code path.
%
-spec is_loaded_module_same_on_filesystem( basic_utils:module_name() ) ->
												 boolean().
is_loaded_module_same_on_filesystem( ModuleName ) ->
	LoadedMD5 = get_md5_for_loaded_module( ModuleName ),
	StoredMD5 = get_md5_for_stored_module( ModuleName ),
	%io:format( "Loaded MD5: ~p~nStored MD5: ~p~n", [ LoadedMD5, StoredMD5 ] ),
	LoadedMD5 == StoredMD5.



% RPC default time-out, in milliseconds:
% (45s, could be infinity as well)
-define( rpc_timeout, 45*1000 ).



% Deploys the specified list of modules on the specified list of nodes
% (specified as atoms): sends them these modules (as a binary), and loads them
% so that they are ready for future use, using a default time-out.
%
% If an exception is thrown with 'badfile' being reported as the error, this may
% be caused by a version mistmatch between the Erlang environments in the source
% and at least one of the remote target hosts (ex: ERTS 5.5.2 vs 5.8.2).
%
-spec deploy_modules( [ module() ], [ net_utils:atom_node_name() ] ) -> void().
deploy_modules( Modules, Nodes ) ->
	deploy_modules( Modules, Nodes, _Timeout=?rpc_timeout ).



% Deploys the specified list of modules on the specified list of nodes
% (specified as atoms): sends them these modules (as a binary), and loads them
% so that they are ready for future use.
%
% Timeout is the time-out duration, either an integer number of milliseconds, or
% the 'infinity' atom.
%
% If an exception is thrown with 'badfile' being reported as the error, this may
% be caused by a version mistmatch between the Erlang environments in the source
% and at least one of the remote target hosts (ex: ERTS 5.5.2 vs 5.8.2).
%
-spec deploy_modules( [ module() ], [ net_utils:atom_node_name() ],
					  time_utils:time_out() ) -> void().
deploy_modules( Modules, Nodes, Timeout ) ->

	% At least until the next version to come after R14B02, there was a possible
	% race condition here, as, on an a just-launched (local) node, the rpc
	% server could start to serve requests (ex: load_binary ones for file_utils)
	% whereas the code server was not registered yet (as code_server), resulting
	% in following type of error:
	%
	% {badrpc,{'EXIT',{badarg,[{code_server,call,2},
	% {rpc,'-handle_call_call/6-fun-0-',5}]}}}
	%
	% So here we should poll until the code_server can be found registered on
	% each of the remote nodes:
	%
	naming_utils:wait_for_remote_local_registrations_of( code_server, Nodes ),

	%trace_utils:debug_fmt( "Getting code for modules ~p, on ~s, "
	%					   "whereas code path (evaluated from ~s) "
	%					   "is:~n  ~p",
	%					   [ Modules, node(),
	%						 file_utils:get_current_directory(),
	%						 code:get_path() ] ),

	% Then for each module in turn, contact each and every node, in parallel:
	[ deploy_module( M, get_code_for( M ), Nodes, Timeout ) || M <- Modules ].



% (helper function)
-spec deploy_module( module(), { binary(), file_utils:file_name() },
		  [ net_utils:atom_node_name() ], time_utils:time_out() ) -> void().
deploy_module( ModuleName, { ModuleBinary, ModuleFilename }, Nodes, Timeout ) ->

	%trace_utils:debug_fmt( "Deploying module '~s' (filename '~s') on nodes ~p "
	%						"with time-out ~p.",
	%						[ ModuleName, ModuleFilename, Nodes, Timeout ] ),

	{ ResList, BadNodes } = rpc:multicall( Nodes, code, load_binary,
				[ ModuleName, ModuleFilename, ModuleBinary ], Timeout ),

	%trace_utils:debug_fmt( "ResList = ~p, BadNodes = ~p~n",
	%                       [ ResList, BadNodes ] ),

	ReportedErrors = [ E || E <- ResList, E =/= { module, ModuleName } ],
	%trace_utils:debug_fmt( "Reported errors: ~p~n", [ ReportedErrors ] ),

	case BadNodes of

		[] ->
			case ReportedErrors of

				[] ->
					%trace_utils:debug_fmt( "Module '~s' successfully "
					%                       "deployed on ~p.~n",
					%						[ ModuleName, Nodes ] ),
					ok;

				_ ->
					% Preferring returning the full list, rather than
					% ReportedErrors:
					throw( { module_deployment_failed, ModuleName, ResList } )

			end;

		_ ->
			throw( { module_deployment_failed, ModuleName,
					 { ResList, BadNodes } } )

	end.

	% Optionally, do some checking:
	% Check = [ { N, rpc:call( N, code, is_loaded, [ ModuleName ] ) }
	%   || N <- Nodes ],

	% % Performs two tasks, error selection and badrpc removal:
	% RPCErrors = [ {N,Reason} || { N, {badrpc,Reason} } <- Check ],
	% LoadFailingNodes = [ N || { N, false } <- Check ],
	% case RPCErrors of

	%	[] ->

	%		case LoadFailingNodes of

	%			[] ->
	%				ok;

	%			_ ->
	%				throw( { deploy_module_checking_failed, LoadFailingNodes } )

	%		end;

	%	_ ->
	%		throw( { deploy_module_checking_error, RPCErrors, LoadFailingNodes }
	% )

	% end.



% Declares specified directory as an additional code path where BEAM files will
% be looked up by the VM, adding it at first position in the code path.
%
% Throws an exception if the directory does not exist.
%
-spec declare_beam_directory( file_utils:directory_name() ) -> void().
declare_beam_directory( Dir ) ->
	declare_beam_directory( Dir, first_position ).



% Declares specified directory as an additional code path where BEAM files will
% be looked up by the VM, adding it at first position in the code path.
%
% Throws an exception if the directory does not exist.
%
-spec declare_beam_directory( file_utils:directory_name(),
							  'first_position' | 'last_position' ) -> void().
declare_beam_directory( Dir, first_position ) ->

	case code:add_patha( Dir ) of

		true ->
			ok;

		{ error, bad_directory } ->
			throw( { non_existing_beam_directory, Dir } )

	end;

declare_beam_directory( Dir, last_position ) ->

	case code:add_pathz( Dir ) of

		true ->
			ok;

		{ error, bad_directory } ->
			throw( { non_existing_beam_directory, Dir } )

	end.



% Declares specified directories as additional code paths where BEAM files will
% be looked up by the VM, adding them at first position in the code path.
%
% Throws an exception if at least one of the directories does not exist.
%
<<<<<<< HEAD
-spec declare_beam_directories( code_path() ) -> basic_utils:void().
=======
-spec declare_beam_directories( code_path() ) -> void().
>>>>>>> 67312b86
declare_beam_directories( Dirs ) ->
	declare_beam_directories( Dirs, first_position ).



% Declares specified directories as additional code paths where BEAM files will
% be looked up by the VM, adding them either at first or last position in the
% code path.
%
% Throws an exception if at least one of the directories does not exist.
%
-spec declare_beam_directories( code_path(),
<<<<<<< HEAD
					'first_position' | 'last_position' ) -> basic_utils:void().
=======
					'first_position' | 'last_position' ) -> void().
>>>>>>> 67312b86
declare_beam_directories( Dirs, first_position ) ->
	check_beam_dirs( Dirs ),
	code:add_pathsa( Dirs );

declare_beam_directories( Dirs, last_position ) ->
	check_beam_dirs( Dirs ),
	code:add_pathsz( Dirs ).



% Checks that specified directories exist.
%
% (helper)
%
check_beam_dirs( _Dirs=[] ) ->
	ok;

check_beam_dirs( _Dirs=[ D | T ] ) ->

	% We allow symlinks (ex: for ~/Software/X/X-current-install):
	case file_utils:is_existing_directory_or_link( D ) of

		true ->
			check_beam_dirs( T );

		false ->
			throw( { non_existing_beam_directory, D } )

	end.



% Returns a normalised, sorted list of directories in the current code path
% (without duplicates).
%
-spec get_code_path() -> code_path().
get_code_path() ->

	NormalisedPaths =
		[ file_utils:normalise_path( P ) || P <- code:get_path() ],

	lists:sort( list_utils:uniquify( NormalisedPaths ) ).



% Returns a textual representation of the current code path.
%
-spec get_code_path_as_string() -> string().
get_code_path_as_string() ->

	CodePath = get_code_path(),

	text_utils:format( "current code path is:~s",
					   [ text_utils:strings_to_string( CodePath ) ] ).



% Returns a textual description of the specified code path.
%
-spec code_path_to_string( code_path() ) -> string().
code_path_to_string( _CodePath=[] ) ->
	% Initial space intended for caller-side consistency:
	" empty code path";

code_path_to_string( CodePath ) ->
	text_utils:strings_to_enumerated_string( CodePath ).


<<<<<<< HEAD
% Lists all modules that exist in the current code path, based on the BEAM files
% found.
=======

% Lists (in alphabetical order) all modules that exist in the current
% code path, based on the BEAM files found.
>>>>>>> 67312b86
%
-spec list_beams_in_path() -> [ basic_utils:module_name() ].
list_beams_in_path() ->

	% Directly inspired from:
	% http://alind.io/post/5664209650/all-erlang-modules-in-the-code-path

	Files = [ list_to_atom( filename:basename( File, ?beam_extension ) )
			  || Path <- code:get_path(),
				 File <- filelib:wildcard( "*.beam", Path ) ],

	lists:sort( Files ).



% Returns the filename of the BEAM file corresponding to specified module.
%
-spec get_beam_filename( basic_utils:module_name() ) -> file_utils:file_name().
get_beam_filename( ModuleName ) when is_atom( ModuleName ) ->

	ModuleNameString = text_utils:atom_to_string( ModuleName ),

	ModuleNameString ++ ?beam_extension.




% Tells whether specified module has its BEAM file in the current code path.
%
% Returns either a list of its paths (if being available at least once), or
% 'not_found'.
%
% Note that a given module can be nevertheless found more than once, typically
% if reachable from the current directory and an absolute one in the code path.
%
-spec is_beam_in_path( basic_utils:module_name() ) ->
							 'not_found' | [ file_utils:path() ].
is_beam_in_path( ModuleName ) when is_atom( ModuleName ) ->

	ModuleNameString = text_utils:atom_to_string( ModuleName ),

	case list_utils:uniquify(
		   [ file_utils:normalise_path( file_utils:join( Path, File ) )
			 || Path <- code:get_path(),
				File <- filelib:wildcard( "*.beam", Path ),
				filename:basename( File, ?beam_extension ) =:=
					ModuleNameString ] ) of

		[] ->
			not_found;

		Paths ->
			Paths

	end.



% Returns (without crashing the program) the current stack trace.
%
% A replacement for deprecated erlang:get_stacktrace/0.
%
-spec get_stacktrace() -> stack_trace().
get_stacktrace() ->

	try

		throw( generate_stacktrace )

	catch throw:generate_stacktrace:StackTrace ->

		% To remove the initial code_utils:get_stacktrace/0, by design at the
		% top of the stack:
		%
		tl( StackTrace )

	end.



% Returns a "smart" textual representation of the current stacktrace.
%
-spec interpret_stacktrace() -> string().
interpret_stacktrace() ->

	% We do not want to include interpret_stacktrace/0 in the stack:
	StackTrace = tl( get_stacktrace() ),

	interpret_stacktrace( StackTrace ).


% Returns a "smart" textual representation of specified stacktrace.
%
-spec interpret_stacktrace( stack_trace() ) -> string().
interpret_stacktrace( StackTrace ) ->
	interpret_stacktrace( StackTrace, _FullPathsWanted=false ).


% Returns a "smart" textual representation of specified stacktrace, listing
% either the full path of the corresponding source files, or just their
% filename.
%
-spec interpret_stacktrace( stack_trace(), boolean() ) -> string().
interpret_stacktrace( StackTrace, FullPathsWanted ) ->

	%io:format( "Interpreting stack trace:~n~p~n", [ StackTrace ] ),

	StringItems = [ interpret_stack_item( I, FullPathsWanted )
					|| I <- StackTrace ],

	text_utils:strings_to_enumerated_string( StringItems ).




% Helper:
interpret_stack_item( { Module, Function, Arity, [ { file, FilePath },
												   { line, Line } ] },
					  _FullPathsWanted=true ) when is_integer( Arity ) ->
	text_utils:format( "~s:~s/~B   [defined in ~s (line ~B)]",
					   [ Module, Function, Arity,
						 file_utils:normalise_path( FilePath ),
						 Line ] );

interpret_stack_item( { Module, Function, Arity, [ { file, FilePath },
												   { line, Line } ] },
					  _FullPathsWanted=false ) when is_integer( Arity ) ->
	text_utils:format( "~s:~s/~B   [defined in ~s (line ~B)]",
					   [ Module, Function, Arity,
						 filename:basename( FilePath ),
						 Line ] );

interpret_stack_item( { Module, Function, Args, [ { file, FilePath },
												  { line, Line } ] },
					  _FullPathsWanted=false ) when is_list( Args ) ->
	text_utils:format( "~s:~s/~B   [defined in ~s (line ~B)]",
					   [ Module, Function, length( Args ),
						 filename:basename( FilePath ),
						 Line ] );

interpret_stack_item( { Module, Function, Arity, Location },
					  _FullPathsWanted ) when is_integer( Arity ) ->
	text_utils:format( "~s:~s/~B located in ~p",
					   [ Module, Function, Arity, Location ] );

interpret_stack_item( { Module, Function, Arguments, _Location=[] },
					  _FullPathsWanted ) when is_list( Arguments ) ->
	text_utils:format( "~s:~s/~B", [ Module, Function, length( Arguments ) ] );

interpret_stack_item( { Module, Function, Arguments, Location },
					  _FullPathsWanted ) when is_list( Arguments ) ->
	text_utils:format( "~s:~s/~B located in ~p",
					   [ Module, Function, length( Arguments ), Location ] );

% Never fail:
interpret_stack_item( I, _FullPathsWanted ) ->
	text_utils:format( "~p", [ I ] ).



% Displays the current stacktrace (not stopping the execution).
%
-spec display_stacktrace() -> void().
display_stacktrace() ->

	% We do not want to include display_stacktrace/0 in the stack:
	StackTrace = tl( get_stacktrace() ),

	io:format( "Current stacktrace is: ~s~n",
			   [ interpret_stacktrace( StackTrace ) ] ).<|MERGE_RESOLUTION|>--- conflicted
+++ resolved
@@ -41,26 +41,12 @@
 		  declare_beam_directories/1, declare_beam_directories/2,
 		  get_code_path/0, get_code_path_as_string/0, code_path_to_string/1,
 		  list_beams_in_path/0, get_beam_filename/1, is_beam_in_path/1,
-<<<<<<< HEAD
-		  interpret_stacktrace/0, interpret_stacktrace/1,
-		  interpret_stacktrace/2,
-		  interpret_stack_item/2 ]).
-=======
 		  get_stacktrace/0,
 		  interpret_stacktrace/0,
 		  interpret_stacktrace/1,
 		  interpret_stacktrace/2,
 		  interpret_stack_item/2,
 		  display_stacktrace/0 ]).
-
-
-
-% The code path used by a language, i.e. a list of directories to scan for
-% runtime elements (Erlang -pa/-pz, Python sys.path with PYTHONPATH, Java
-% classpath, etc.)
-%
--type code_path() :: [ file_utils:directory_name() ].
->>>>>>> 67312b86
 
 
 
@@ -350,11 +336,7 @@
 %
 % Throws an exception if at least one of the directories does not exist.
 %
-<<<<<<< HEAD
--spec declare_beam_directories( code_path() ) -> basic_utils:void().
-=======
 -spec declare_beam_directories( code_path() ) -> void().
->>>>>>> 67312b86
 declare_beam_directories( Dirs ) ->
 	declare_beam_directories( Dirs, first_position ).
 
@@ -367,11 +349,7 @@
 % Throws an exception if at least one of the directories does not exist.
 %
 -spec declare_beam_directories( code_path(),
-<<<<<<< HEAD
-					'first_position' | 'last_position' ) -> basic_utils:void().
-=======
 					'first_position' | 'last_position' ) -> void().
->>>>>>> 67312b86
 declare_beam_directories( Dirs, first_position ) ->
 	check_beam_dirs( Dirs ),
 	code:add_pathsa( Dirs );
@@ -440,14 +418,9 @@
 	text_utils:strings_to_enumerated_string( CodePath ).
 
 
-<<<<<<< HEAD
-% Lists all modules that exist in the current code path, based on the BEAM files
-% found.
-=======
 
 % Lists (in alphabetical order) all modules that exist in the current
 % code path, based on the BEAM files found.
->>>>>>> 67312b86
 %
 -spec list_beams_in_path() -> [ basic_utils:module_name() ].
 list_beams_in_path() ->
