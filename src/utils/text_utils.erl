% Copyright (C) 2003-2018 Olivier Boudeville
%
% This file is part of the Ceylan-Myriad library.
%
% This library is free software: you can redistribute it and/or modify
% it under the terms of the GNU Lesser General Public License or
% the GNU General Public License, as they are published by the Free Software
% Foundation, either version 3 of these Licenses, or (at your option)
% any later version.
% You can also redistribute it and/or modify it under the terms of the
% Mozilla Public License, version 1.1 or later.
%
% This library is distributed in the hope that it will be useful,
% but WITHOUT ANY WARRANTY; without even the implied warranty of
% MERCHANTABILITY or FITNESS FOR A PARTICULAR PURPOSE. See the
% GNU Lesser General Public License and the GNU General Public License
% for more details.
%
% You should have received a copy of the GNU Lesser General Public
% License, of the GNU General Public License and of the Mozilla Public License
% along with this library.
% If not, see <http://www.gnu.org/licenses/> and
% <http://www.mozilla.org/MPL/>.
%
% Author: Olivier Boudeville [olivier (dot) boudeville (at) esperide (dot) com]
% Creation date: July 1, 2007.


% Gathering of various convenient facilities.
%
% See text_utils_test.erl for the corresponding test.
%
-module(text_utils).



% Note that string:tokens/1 can be used to split strings.



% String management functions.


% Conversions between terms and strings (both ways).
%
-export([ term_to_string/1, term_to_string/2, term_to_string/3,
		  integer_to_string/1, atom_to_string/1, pid_to_string/1,
		  record_to_string/1,
		  strings_to_string/1, strings_to_sorted_string/1,
		  strings_to_string/2, strings_to_sorted_string/2,
		  strings_to_enumerated_string/1, strings_to_enumerated_string/2,
<<<<<<< HEAD
		  binary_list_to_string/1, binaries_to_string/1,
		  binaries_to_sorted_string/1,
		  atom_list_to_string/1, atoms_to_string/1, atoms_to_sorted_string/1,
=======
		  strings_to_listed_string/1,
		  binaries_to_string/1, binaries_to_string/2,
		  binaries_to_sorted_string/1,
		  atoms_to_string/1, atoms_to_sorted_string/1, atoms_to_listed_string/1,
>>>>>>> d0f59f60
		  proplist_to_string/1, version_to_string/1,
		  atom_to_binary/1,
		  string_to_binary/1, binary_to_string/1,
		  strings_to_binaries/1, binaries_to_strings/1,
		  string_to_integer/1, try_string_to_integer/1,
		  string_to_float/1, try_string_to_float/1,
		  string_to_atom/1, strings_to_atoms/1,
		  terms_to_string/1, terms_to_enumerated_string/1,
		  terms_to_listed_string/1,
		  binary_to_atom/1,
		  percent_to_string/1, percent_to_string/2,
		  distance_to_string/1, distance_to_short_string/1,
		  duration_to_string/1,
		  format/2, bin_format/2,
		  ensure_string/1, ensure_binary/1 ]).



% Other string operations:
%
<<<<<<< HEAD
-export([ get_lexicographic_distance/2, uppercase_initial_letter/1,
=======
-export([ get_lexicographic_distance/2, find_longer_common_prefix/1,
		  uppercase_initial_letter/1,
>>>>>>> d0f59f60
		  to_lowercase/1, to_uppercase/1,
		  join/2,
		  split/2, split_at_whitespaces/1, split_at_first/2, split_camel_case/1,
		  tokenizable_to_camel_case/2,

		  substitute/3, filter/2, split_after_prefix/2,

		  list_whitespaces/0,

		  escape_single_quotes/1, escape_double_quotes/1,
		  escape_all_quotes/1,

		  is_uppercase/1, is_figure/1,
		  remove_ending_carriage_return/1, remove_last_characters/2,
		  remove_whitespaces/1,

		  trim_whitespaces/1, trim_leading_whitespaces/1,
		  trim_trailing_whitespaces/1,

		  get_default_bullet/0, get_bullet_for_level/1,
		  format_text_for_width/2,
		  pad_string/2, pad_string_left/2, pad_string_right/2,
		  is_string/1, is_non_empty_string/1, is_list_of_strings/1,
		  is_bin_string/1,
		  is_list_of_binaries/1 ]).


% Restructured-Text (RST) related functions.
-export([ generate_title/2 ]).


% HTTP-related operations.
-export([ encode_as_url/1, encode_element_as_url/1, escape/1 ]).



% Miscellaneous functions.
-export([ generate_text_name_from/1 ]).



% Type section.

% These strings are supposed to contain Erlang-fashioned format characters, like
% in "hello ~p!":
%
-type format_string() :: string().



% These strings are supposed to contain Regular Expressions, like in:
% "*-emitter-(first|second)-*".
%
% Patterns are to be expressed according to the “Perl Compatible Regular
% Expressions” conventions, or PCRE for short.
% For more information, see following cheat sheet:
% http://www.bitcetera.com/page_attachments/0000/0030/regex_in_a_nutshell.pdf
%
% See also: http://erlang.org/doc/man/re.html
%
-type regex_string() :: string().


% A string that describes a title:
%
-type title() :: string().


% A string that describes a label:
%
-type label() :: string().


% A binary corresponding to a string:
%
-type bin_string() :: binary().


% Any kind of string:
%
-type any_string() :: string() | bin_string().



% A Unicode string.
%
% This is our new default.
%
-type unicode_string() :: unicode:chardata().


% A Unicode codepoint for a character.
%
% (unfortunately we cannot define a text_utils:char/0 type, as "type char()
% is a builtin type; it cannot be redefined").
%
-type uchar() :: integer().


% Now our default:
%
% (unfortunately we cannot define a text_utils:string/0 type, as "type string()
% is a builtin type; it cannot be redefined").
%
-type ustring() :: unicode_string().


% Any kind of terms that can be directly mapped to a string (typically accepted
% by ~s in format strings):
%
-type string_like() :: string() | unicode_string() | bin_string() | atom().




% The level of indentation (starts at zero, and the higher, the most nested).
%
-type indentation_level() :: basic_utils:count().


% A bullet, to denote the elements of a list.
%
-type bullet() :: ustring().


% Either an indentation level, or directly a bullet:
-type indentation_level_or_bullet() :: indentation_level() | bullet().


% Lexicographic (Levenshtein) distance, i.e. minimum number of single-character
% edits (i.e. insertions, deletions or substitutions) required to change one
% string into the other:
%
-type distance() :: non_neg_integer().


-export_type([ format_string/0, regex_string/0, title/0, label/0,
			   bin_string/0, unicode_string/0, uchar/0, ustring/0,
			   string_like/0, indentation_level/0, distance/0 ]).



% This module being a bootstrap one, the 'table' pseudo-module is not available
% (as this module is not processed by the 'Myriad' parse transform):
%
-define( table, map_hashtable ).


% Maybe at least format/2 would be better inlined, however it does not seem
% to be cross-module inlining (just inside this module?).
%
%-compile( { inline, [ format/2 ] } ).



% String management functions.


% Returns a human-readable string describing specified term.
%
-spec term_to_string( term() ) -> string().
term_to_string( _Term=[] ) ->
	% Otherwise would be an empty string:
	"[]";

term_to_string( Term ) ->

	case io_lib:printable_list( Term ) of

		true ->
			io_lib:format( "~s", [ Term ] );

		_    ->
			io_lib:format( "~p", [ Term ] )

	end.



% Returns a human-readable string describing specified term, up to the specified
% nesting depth.
%
-spec term_to_string( term(), basic_utils:count() ) -> string().
term_to_string( _Term=[], _MaxDepthCount ) ->
	% Otherwise would be an empty string:
	"[]";

term_to_string( Term, MaxDepthCount ) ->

	case io_lib:printable_list( Term ) of

		true ->
			io_lib:format( "~s", [ Term ] );

		_    ->
			io_lib:format( "~P", [ Term, MaxDepthCount ] )

	end.



% Returns a human-readable string describing specified term, up to the specified
% nesting depth, and up to specified string length (at least 3, so that the
% "..." marker can be inserted.
%
-spec term_to_string( term(), basic_utils:count(), basic_utils:count() )
					-> string().
term_to_string( _Term=[], _MaxDepthCount, _MaxLength ) ->
	% Otherwise would be an empty string:
	"[]";

term_to_string( Term, MaxDepthCount, MaxLength ) when MaxLength >= 3 ->

	% First limit the depth (beware of IO-lists!):
	FullString = case io_lib:printable_list( Term ) of

		true ->
			% The '*' character in the format string is not suitable here:
			lists:flatten( io_lib:format( "~s", [ Term ] ) );

		_ ->
			lists:flatten( io_lib:format( "~P", [ Term, MaxDepthCount ] ) )

	end,

	% Then limit the length:
	case length( FullString ) of

		L when L > MaxLength ->
			% We have to truncate here, length( "..." ) = 3
			% MaxLength - 3 = 0 is allowed there:
			string:sub_string( FullString, 1, MaxLength - 3 ) ++ " ..";

		_ ->
			FullString

	end.



% Avoids to have to use lists:flatten when converting an integer to a string.
% Useless when using functions like io:format, that accept iolists as
% parameters.
%
-spec integer_to_string( integer() ) -> string().
integer_to_string( IntegerValue ) ->
	% Nonsensical: hd( io_lib:format( "~B", [ IntegerValue ] ) ).
	io_lib:format( "~B", [ IntegerValue ] ).



% Returns a plain string corresponding to the specified atom.
%
-spec atom_to_string( atom() ) -> string().
atom_to_string( Atom ) ->
	atom_to_list( Atom ).



% Returns a plain string corresponding to the specified PID.
%
-spec pid_to_string( pid() ) -> string().
pid_to_string( Pid ) ->

	% PID are akin to <X.Y.Z>.

	PidAsText = lists:flatten( io_lib:format( "~w", [ Pid ] ) ),

	%io:format( "PID: ~w.~n", [ self() ] ) ,
	% Ex: ["<0","33","0>"]:
	[ $< | Rest ] = PidAsText,

	% Returns "X.Y.Z":
	list_utils:remove_last_element( Rest ).

	% Automatic truncating if defaults currently deactivated:
	% ActualFirst = case First of

	%		"0" ->
	%			[];

	%		_ ->
	%			First ++ "."

	% end,

	% ActualThird = case Third of

	%		"0" ->
	%			[];

	%		_ ->
	%			"." ++ Third

	% end,

	% ActualFirst ++ Second ++ ActualThird.



% Returns a string describing the specified record.
%
% Hugely inspired from a Ulf Wiger's snippet. described in
% http://erlang.org/pipermail/erlang-questions/2006-September/023181.html
%
% Apparently, as records are compile-time structures only, there is no simple
% way of determining the name of their fields at runtime.
%
-spec record_to_string( _ ) -> none().
record_to_string( _Record ) -> % No 'when is_record( Record, Tag ) ->' here.

	throw( { not_implemented, record_to_string } ).

	%RF = fun(R,L) when R == element(1,Record) ->
	%	% Needs apparently a parse transform:
	%   Fields = '#info-'(Record),
	%	true = (L == length(Fields)),
	%	Fields
	%end,
	%
	%io_lib_pretty:print( Record, RF ).



% Returns the default bullet to be used for top-level lists.
%
-spec get_default_bullet() -> ustring().
get_default_bullet() ->
	get_bullet_for_level( 0 ).



% Returns the bullet to be used for specified indentation level.
%
-spec get_bullet_for_level( indentation_level() ) -> bullet().
get_bullet_for_level( 0 ) ->
	" + ";

get_bullet_for_level( 1 ) ->
	"   - ";

get_bullet_for_level( 2 ) ->
	"     * ";

get_bullet_for_level( N ) when is_integer( N ) andalso N > 0 ->
	Base = get_bullet_for_level( N rem 3 ),
	string:copies( "   ", N div 3 ) ++ Base.



% Returns the indentation offset to be used for specified indentation level of
% enumerated lists.
%
-spec get_indentation_offset_for_level( indentation_level() ) ->  ustring().
get_indentation_offset_for_level( N ) ->
	string:copies( _BaseString=" ", _Count=N+1 ).



% (helper)
%
% Note: the caller should have already vetted the specified arguments.
%
strings_to_string( _ListOfStrings=[], Acc, _Bullet ) ->
	 Acc;

% We do not want an extra newline at the end:
strings_to_string( _ListOfStrings=[ LastString ], Acc, Bullet )
  when is_list( LastString ) ->
	%Pattern="~ts~n",
	% Added back, as makes sense?
	% Nope:
	Pattern="~ts",
	Acc ++ Bullet ++ io_lib:format( Pattern, [ LastString ] );

strings_to_string( _ListOfStrings=[ H | T ], Acc, Bullet )
  when is_list( H ) ->
	% Byproduct of the trailing newline: an empty line at the end if nested.
	strings_to_string( T, Acc ++ Bullet ++ io_lib:format( "~ts~n", [ H ] ),
					   Bullet );

strings_to_string( _ListOfStrings=[ H | _T ], _Acc, _Bullet ) ->
	throw( { not_a_string, H } ).




% Returns a string that pretty-prints specified list of strings, with
% enumerated (i.e. 1, 2, 3) bullets.
%
-spec strings_to_enumerated_string( [ ustring() ] ) -> ustring().
strings_to_enumerated_string( ListOfStrings ) ->
	strings_to_enumerated_string( ListOfStrings, _DefaultIndentationLevel=0 ).


-spec strings_to_enumerated_string( [ ustring() ], indentation_level() ) ->
										  ustring().
strings_to_enumerated_string( ListOfStrings, IndentationLevel ) ->

	Prefix = get_indentation_offset_for_level( IndentationLevel ),

	{ _FinalCount, ReversedStrings } = lists:foldl(
				 fun( String, _Acc={ Count, Strings } ) ->

					 NewStrings = [ text_utils:format( "~s~B. ~ts~n",
									   [ Prefix, Count, String ] ) | Strings ],
					 { Count + 1, NewStrings }

				 end,
				 _Acc0={ 1, "" },
				 _List=ListOfStrings ),

	OrderedStrings = lists:reverse( ReversedStrings ),

	format( "~n~s", [ lists:flatten( OrderedStrings ) ] ).



<<<<<<< HEAD
% Returns a string that pretty-prints specified list of strings, with default
% bullets.
%
-spec strings_to_string( [ ustring() ] ) -> ustring().
strings_to_string( ListOfStrings ) when is_list( ListOfStrings ) ->

	%trace_utils:debug_fmt( "Stringifying ~p.", [ ListOfStrings ] ),

	% Leading '~n' had been removed for some unknown reason:
	io_lib:format( "~n~ts", [ strings_to_string(
					   ListOfStrings, _Acc=[], get_default_bullet() ) ] );

strings_to_string( ErrorTerm ) ->
	throw( { not_a_list, ErrorTerm } ).



% Returns a string that pretty-prints specified list of strings once reordered
% (and with default bullets).
%
-spec strings_to_sorted_string( [ ustring() ] ) -> ustring().
strings_to_sorted_string( ListOfStrings ) when is_list( ListOfStrings ) ->
	strings_to_string( lists:sort( ListOfStrings ) );

strings_to_sorted_string( ErrorTerm ) ->
	throw( { not_a_list, ErrorTerm } ).
=======
% Returns a string that pretty-prints specified list of strings (actually, any
% element that can be processed with ~s will do; ex: atoms), with default
% bullets.
%
-spec strings_to_string( [ ustring() ] ) -> ustring().
strings_to_string( L=[ SingleString ] ) when is_list( SingleString ) ->
>>>>>>> d0f59f60

	% Not retained, as the single string may itself correspond to a full, nested
	% list and no dangling final quote is desirable:
	%io_lib:format( " '~ts'", L );

	% No leading space, the caller is expected to have it specified by himself,
	% like in: "foo: ~s", not as "foo:~s":

<<<<<<< HEAD
% Returns a string that pretty-prints specified list of strings, with
% user-specified bullets.
%
% This can be a solution to nest bullet lists, by specifying a bullet with an
% offset, such as " * ".
%
-spec strings_to_string( [ ustring() ], indentation_level_or_bullet() ) ->
							   ustring().
strings_to_string( _ListOfStrings=[ SingleString ], _LevelOrBullet )
  when is_list( SingleString ) ->
	% For a single string, no need for leading and trailing newlines, but it is
	% better to have it separated (with single quotes, themselves surrounded by
	% spaces) from the surrounding text:
	%Pattern = " '~ts' "
	%Pattern = "'~ts'",

	% Leading space, as usually the result is used in "foobar:~s", not in
	% "foobar: ~s":
	Pattern = " ~ts",
	io_lib:format( Pattern, [ SingleString ] );

strings_to_string( ListOfStrings, IndentationLevel )
  when is_integer( IndentationLevel ) ->
	Bullet = get_bullet_for_level( IndentationLevel ),
	strings_to_string( ListOfStrings, Bullet );

strings_to_string( ListOfStrings, Bullet ) when is_list( ListOfStrings )
												andalso is_list( Bullet ) ->
	% Leading '~n' had been removed for some unknown reason:
	% Removing trailing '~n', inducing a too large final blank space:
	%Pattern = "~n~ts~n",
	Pattern = "~n~ts",

	io_lib:format( Pattern, [ strings_to_string( ListOfStrings, _Acc=[],
												 Bullet ) ] );

strings_to_string( ListOfStrings, Bullet ) when is_list( Bullet ) ->
	throw( { not_a_list, ListOfStrings } );

strings_to_string( _ListOfStrings, ErrorTerm ) ->
	throw( { bullet_not_a_string, ErrorTerm } ).



% Returns a string that pretty-prints specified list of strings once reordered,
% with user-specified indentation level or bullet.
%
-spec strings_to_sorted_string( [ ustring() ],
								indentation_level_or_bullet() ) -> ustring().
strings_to_sorted_string( ListOfStrings, IndentationOrBullet )
  when is_list( ListOfStrings ) ->
	strings_to_string( lists:sort( ListOfStrings ), IndentationOrBullet );

strings_to_sorted_string( ErrorTerm, _IndentationOrBullet ) ->
	throw( { not_a_list, ErrorTerm } ).
=======
	%io_lib:format( " ~ts", L );
	io_lib:format( "~ts", L );

strings_to_string( ListOfStrings ) when is_list( ListOfStrings ) ->

	%trace_utils:debug_fmt( "Stringifying ~p.", [ ListOfStrings ] ),

	% Leading '~n' had been removed for some unknown reason:
	io_lib:format( "~n~ts~n", [ strings_to_string(
					   ListOfStrings, _Acc=[], get_default_bullet() ) ] );

strings_to_string( ErrorTerm ) ->
	throw( { not_a_list, ErrorTerm } ).



% Returns a string that pretty-prints specified list of strings (actually, any
% element that can be processed with ~s will do; ex: atoms) once reordered (and
% with default bullets).
%
-spec strings_to_sorted_string( [ ustring() ] ) -> ustring().
strings_to_sorted_string( ListOfStrings ) when is_list( ListOfStrings ) ->
	strings_to_string( lists:sort( ListOfStrings ) );
>>>>>>> d0f59f60

strings_to_sorted_string( ErrorTerm ) ->
	throw( { not_a_list, ErrorTerm } ).



<<<<<<< HEAD


% Returns a string that pretty-prints specified list of binary strings, with
% default bullets.
=======
% Returns a string that pretty-prints specified list of strings (actually, any
% element that can be processed with ~s will do; ex: atoms), with user-specified
% bullets.
%
% This can be a solution to nest bullet lists, by specifying a bullet with an
% offset, such as " * ".
%
-spec strings_to_string( [ ustring() ], indentation_level_or_bullet() ) ->
							   ustring().
strings_to_string( _ListOfStrings=[ SingleString ], _LevelOrBullet )
  when is_list( SingleString ) ->
	% For a single string, no need for leading and trailing newlines, but it
	% used to be separated (with single quotes) from the surrounding text
	% (not done anymore, as the single may be itself a bullet list)
	io_lib:format( "~ts", [ SingleString ]);

strings_to_string( ListOfStrings, IndentationLevel )
  when is_integer( IndentationLevel ) ->
	Bullet = get_bullet_for_level( IndentationLevel ),
	strings_to_string( ListOfStrings, Bullet );

strings_to_string( ListOfStrings, Bullet ) when is_list( ListOfStrings )
												andalso is_list( Bullet ) ->
	% Leading '~n' had been removed for some unknown reason:
	% Removing trailing '~n', inducing a too large final blank space:
	%Pattern = "~n~ts~n",
	Pattern = "~n~ts",

	io_lib:format( Pattern, [ strings_to_string( ListOfStrings, _Acc=[],
												 Bullet ) ] );

strings_to_string( ListOfStrings, Bullet ) when is_list( Bullet ) ->
	throw( { not_a_list, ListOfStrings } );

strings_to_string( _ListOfStrings, ErrorTerm ) ->
	throw( { bullet_not_a_string, ErrorTerm } ).



% Returns a string that pretty-prints specified list of strings (actually, any
% element that can be processed with ~s will do; ex: atoms) once reordered, with
% user-specified indentation level or bullet.
>>>>>>> d0f59f60
%
-spec strings_to_sorted_string( [ ustring() ],
								indentation_level_or_bullet() ) -> ustring().
strings_to_sorted_string( ListOfStrings, IndentationOrBullet )
  when is_list( ListOfStrings ) ->
	strings_to_string( lists:sort( ListOfStrings ), IndentationOrBullet );

strings_to_sorted_string( ErrorTerm, _IndentationOrBullet ) ->
	throw( { not_a_list, ErrorTerm } ).


<<<<<<< HEAD
=======

>>>>>>> d0f59f60
% Returns a string that pretty-prints specified list of binary strings, with
% default bullets.
%
-spec binaries_to_string( [ binary() ] ) -> ustring().
binaries_to_string( ListOfBinaries ) ->
	binaries_to_string( ListOfBinaries, _IndentationLevel=0 ).


% Returns a string that pretty-prints specified list of binary strings, with
% specified indentation level.
%
-spec binaries_to_string( [ binary() ], indentation_level() ) -> ustring().
binaries_to_string( ListOfBinaries, IndentationLevel ) ->
	Strings = binaries_to_strings( ListOfBinaries ),
<<<<<<< HEAD
	strings_to_string( Strings ).

=======
	strings_to_string( Strings, IndentationLevel ).
>>>>>>> d0f59f60

% Returns a string that pretty-prints specified list of sorted binary strings,
% with default bullets.
%
-spec binaries_to_sorted_string( [ binary() ] ) -> ustring().
binaries_to_sorted_string( ListOfBinaries ) ->
	Strings = binaries_to_strings( ListOfBinaries ),
	strings_to_string( lists:sort( Strings ) ).


<<<<<<< HEAD
% Returns a string that pretty-prints specified list of atoms, with default
% bullets.
=======
% Returns a string that pretty-prints specified list of sorted binary strings,
% with default bullets.
>>>>>>> d0f59f60
%
-spec binaries_to_sorted_string( [ binary() ] ) -> ustring().
binaries_to_sorted_string( ListOfBinaries ) ->
	Strings = binaries_to_strings( ListOfBinaries ),
	strings_to_string( lists:sort( Strings ) ).


% Returns a string that pretty-prints specified list of atoms, with default
% bullets.
%
-spec atoms_to_string( [ atom() ] ) -> ustring().
atoms_to_string( ListOfAtoms ) ->
	io_lib:format( "~n~ts", [ atoms_to_string( ListOfAtoms, [] ) ] ).


atoms_to_string( [], Acc ) ->
	 Acc;

<<<<<<< HEAD
atom_list_to_string( [ H | T ], Acc ) when is_atom( H )  ->
	atom_list_to_string( T, Acc ++ get_default_bullet()
=======
atoms_to_string( [ H | T ], Acc ) when is_atom( H )  ->
	atoms_to_string( T, Acc ++ get_default_bullet()
>>>>>>> d0f59f60
						 ++ io_lib:format(  "~ts~n", [ H ] ) ).


% Returns a string that pretty-prints the specified list of atoms once ordered,
% with default bullets.
%
-spec atoms_to_sorted_string( [ atom() ] ) -> ustring().
atoms_to_sorted_string( ListOfAtoms ) ->
	atoms_to_string( lists:sort( ListOfAtoms ) ).

<<<<<<< HEAD
% Returns a string that pretty-prints the specified list of atoms, with default
% bullets.
=======


% Returns a string that pretty-prints the specified list of atoms, listed
% directly in the text.
>>>>>>> d0f59f60
%
% Ex: atoms_to_listed_string( [ red, blue, green ] ) returns "red, blue and
% green".
%
-spec atoms_to_listed_string( [ atom() ] ) -> ustring().
atoms_to_listed_string( ListOfAtoms ) ->
	ListOfStrings = [ atom_to_string( A ) || A <- ListOfAtoms ],
	strings_to_listed_string( ListOfStrings ).



<<<<<<< HEAD
% Returns a string that pretty-prints the specified list of atoms once ordered,
% with default bullets.
%
-spec atoms_to_sorted_string( [ atom() ] ) -> ustring().
atoms_to_sorted_string( ListOfAtoms ) ->
	atom_list_to_string( lists:sort( ListOfAtoms ) ).
=======
% Returns a string that pretty-prints the specified list of strings, listed
% directly in the text.
%
% Ex: strings_to_listed_string( [ "red", "blue", "green" ] ) returns "red, blue
% and green".
%
strings_to_listed_string( _ListOfStrings=[] ) ->
	throw( empty_list_of_strings_to_list );

strings_to_listed_string( _ListOfStrings=[ SingleString ] ) ->
	SingleString;

strings_to_listed_string( ListOfStrings ) ->

	% Here all strings shall be separated with commas, except the last, starting
	% with "and":

	% We do not want here a dependency onto list_utils, which is not
	% bootstrapped, as this current function might be called from the Myriad
	% parse transform.

	%{ LastString, OtherStrings } = list_utils:extract_last_element(
	%								 ListOfStrings ),

	% A somewhat inlined version of it:
	[ LastString | RevOtherStrings ] = lists:reverse( ListOfStrings ),

	OtherStrings = lists:reverse( RevOtherStrings ),

	OtherStringsString = text_utils:join( ", ", OtherStrings ),

	text_utils:format( "~s and ~s", [ OtherStringsString, LastString ] ).
>>>>>>> d0f59f60



% Returns a list whose elements are atoms corresponding to the plain strings
% supposedly composing the specified list.
%
% Ex: strings_to_atoms( ["abc","def"] ) should return [ abc, def ].
%
% Note that only a bounded number of atoms should be created that way, lest the
% atom table gets saturated.
%
-spec strings_to_atoms( [ ustring() ] ) -> [ atom() ].
strings_to_atoms( StringList ) when is_list( StringList ) ->
	[ list_to_atom( X ) || X <- StringList ].



% Returns a string that pretty-prints specified list of key (as binary, string
% or atom) / value pairs, with bullets, after having been sorted.
%
% Ex: proplist_to_string( [ { ccc, 42 }, { "beta", 1.0 } ] ) returns a bullet
% list like:
%
%  + beta: 1.0
%  + ccc: 42
%
-spec proplist_to_string( list_table:list_table() ) -> ustring().
proplist_to_string( Proplist ) ->

	% In this context, key and value known to be strings or atoms:
	Strings = [ io_lib:format( "~s: ~s", [ K, V ] )
				|| { K, V } <- lists:sort( Proplist ) ],

	strings_to_string( Strings ).



% Returns a string describing the specified three-element version.
%
-spec version_to_string( basic_utils:version() ) -> string().
version_to_string( { V1, V2, V3 } ) ->
	io_lib:format( "~B.~B.~B", [ V1, V2, V3 ] ).



% Returns a binary string corresponding to the specified atom.
%
-spec atom_to_binary( atom() ) -> bin_string().
atom_to_binary( Atom ) ->
	string_to_binary( atom_to_string( Atom ) ).



% Returns a textual description of the specified percentage, expected to be a
% float in [0,1], with the default number of digits after the decimal point.
%
-spec percent_to_string( math_utils:percent() ) -> string().
percent_to_string( Value ) ->
	percent_to_string( Value, _DefaultPrecision=1 ).


% Returns a textual description of the specified percentage, expected to be a
% float in [0,1], with the specified number of digits after the decimal point.
%
-spec percent_to_string( math_utils:percent(), integer() ) -> string().
percent_to_string( Value, Precision ) ->
	% Awful format string to determine:
	io_lib:format( "~.*f%", [ Precision, Value * 100 ] ).



% Returns an exact rounded textual description of the specified distance,
% expected to be expressed as a floating-point number of millimeters, which will
% be first rounded to nearest integer.
%
% Ex: for a distance of 1001.5 millimeters, returns "1m and 2mm".
%
-spec distance_to_string( unit_utils:millimeters()
						 | unit_utils:int_millimeters() ) -> string().
distance_to_string( Millimeters ) when is_float( Millimeters ) ->
	distance_to_string( round( Millimeters ) );

% Returns an exact textual description of the specified distance, expected to be
% expressed as an integer number of millimeters.
%
% Ex: for an integer distance of 1000001 millimeters, returns "1km and 1mm".
%
distance_to_string( Millimeters ) ->

	Centimeters = 10,
	Meters = 100 * Centimeters,
	Km = Meters*Meters,

	ListWithKm = case Millimeters div Km of

		0 ->
			[];

		KmNonNull->
			[ io_lib:format( "~Bkm", [ KmNonNull ] ) ]

   end,

	DistAfterKm = Millimeters rem Km,
	%io:format( "DistAfterKm = ~B.~n", [ DistAfterKm ] ),

	ListWithMeters = case DistAfterKm div Meters of

		0 ->
			ListWithKm;

		MetersNonNull->
			[ io_lib:format( "~Bm", [ MetersNonNull ] ) | ListWithKm ]

	end,

	DistAfterMeters = DistAfterKm rem Meters,
	%io:format( "DistAfterMeters = ~B.~n", [ DistAfterMeters ] ),

	ListWithCentimeters = case DistAfterMeters div Centimeters of

		0 ->
			ListWithMeters;

		CentNonNull->
			[ io_lib:format( "~Bcm", [ CentNonNull ] ) | ListWithMeters ]

   end,

	DistAfterCentimeters = DistAfterMeters rem Centimeters,
	%io:format( "DistAfterCentimeters = ~B.~n", [ DistAfterCentimeters ] ),

	ListWithMillimeters = case DistAfterCentimeters of

		0 ->
			ListWithCentimeters;

		AtLeastOneMillimeter ->
			 [ io_lib:format( "~Bmm", [ AtLeastOneMillimeter ] )
			   | ListWithCentimeters ]

	end,

	%io:format( "Unit list is: ~w.~n", [ ListWithMillimeters ] ),

	% Preparing for final display:
	case ListWithMillimeters of

		[] ->
			"0mm";

		[ OneElement ] ->
			OneElement;

		[ Smaller | Bigger ] ->
			join( ", ", lists:reverse( Bigger ) ) ++ " and " ++ Smaller

	end.



% Returns an approximate textual description of the specified distance, expected
% to be expressed as a floating-point number of millimeters, which will be first
% rounded to nearest integer.
%
% Only one unit, the most appropriate one, will be used, with up to 1 figure
% after the comma.
%
% Ex: for a distance of 1000.5 millimeters, returns "1.0m".
%
-spec distance_to_short_string( unit_utils:millimeters()
							   | unit_utils:int_millimeters() ) -> string().
distance_to_short_string( Millimeters ) when is_float( Millimeters ) ->
	distance_to_short_string( round( Millimeters ) );

% Returns an approximate textual description of the specified distance, expected
% to be expressed as an integer number of millimeters.
%
% Only one unit, the most appropriate one, will be used, with up to 1 figure
% after the comma.
%
% Ex: for a distance of 1000001 millimeters, returns "1.0km".
%
distance_to_short_string( Millimeters ) ->

	% Note: very specific limit distances could be better managed.
	% Ex: 999999 millimeters is 999m, 99cm and 9mm, and "1000.0m" due to
	% rounding, whereas we would have preferred "1km".

	Centimeters = 10,
	Meters = 100 * Centimeters,
	Km = Meters * Meters,

	% First, guess the most suitable unit, then use it:

	case Millimeters div Km of

		0 ->
			% Kilometers are too big:
			case Millimeters div Meters of

				0 ->
					% Meters are too big:
					case Millimeters div Centimeters of

						0 ->
							% Centimeters are too big, stick to mm:
							io_lib:format( "~Bmm", [ Millimeters ] );

						_CmNonNull ->
							io_lib:format( "~.1fcm",
										   [ Millimeters / Centimeters ] )

					end;

				 _MetersNonNull ->
					io_lib:format( "~.1fm", [ Millimeters / Meters ] )

			end;

		_KmNonNull->
			io_lib:format( "~.1fkm", [ Millimeters / Km ] )

	end.



% Returns an approximate textual description of the specified duration, expected
% to be expressed as an integer number of milliseconds.
%
% Ex: for a duration of 150012 ms, returns:
% "2 minutes, 30 seconds and 12 milliseconds".
%
% See also: basic_utils:get_textual_duration/2.
%
-spec duration_to_string( unit_utils:milliseconds() | float() ) -> string().
duration_to_string( Milliseconds ) when is_float( Milliseconds )->
	duration_to_string( erlang:round( Milliseconds ) );

duration_to_string( Milliseconds ) ->

	FullSeconds = Milliseconds div 1000,

	{ Days, { Hours, Minutes, Seconds } } =
		calendar:seconds_to_daystime( FullSeconds ),

	ListWithDays = case Days of

		0 ->
			[];

		1 ->
			[ "1 day" ];

		_ ->
			[ io_lib:format( "~B days", [ Days ] ) ]

	end,

	ListWithHours = case Hours of

		0 ->
			ListWithDays;

		1 ->
			[ "1 hour" | ListWithDays ];

		_ ->
			[ io_lib:format( "~B hours", [ Hours ] )
			  | ListWithDays ]

	end,

	ListWithMinutes = case Minutes of

		0 ->
		  ListWithHours;

		1 ->
		  [ "1 minute" | ListWithHours ];

		_ ->
		  [ io_lib:format( "~B minutes", [ Minutes ] ) | ListWithHours ]

	end,

	ListWithSeconds = case Seconds of

		0 ->
			ListWithMinutes;

		1 ->
			[ "1 second" | ListWithMinutes ];

		_ ->
			[ io_lib:format( "~B seconds", [ Seconds ] ) | ListWithMinutes ]

	end,

	ActualMilliseconds = Milliseconds rem 1000,

	ListWithMilliseconds = case ActualMilliseconds of

		0 ->
			ListWithSeconds;

		1 ->
			[ "1 millisecond" | ListWithSeconds ];

		_ ->
			[ io_lib:format( "~B milliseconds", [ ActualMilliseconds ] )
			  | ListWithSeconds ]

	end,

	% Preparing for final display:
	case ListWithMilliseconds of

		[] ->
			"0 millisecond";

		[ OneElement ] ->
			OneElement;

		[ Smaller | Bigger ] ->
			join( ", ", lists:reverse( Bigger ) ) ++ " and " ++ Smaller

	end.



% Formats specified string as io_lib:format/2 would do, except it returns a
% flattened version of it and cannot fail (so that for example a badly formatted
% log cannot crash anymore its emitter process).
%
% Tries to never crash.
%
% Note: rely preferably on '~ts' rather than on '~s', to avoid unexpected
% Unicode inputs resulting on crashes afterwards.
%
-spec format( format_string(), [ term() ] ) -> ustring().
format( FormatString, Values ) ->

	String = try

				 io_lib:format( FormatString, Values )

	catch

		_:_ ->

<<<<<<< HEAD
=======
			% Useful to obtain the stacktrace of a culprit or to check for
			% silent errors:
			%throw( { badly_formatted, FormatString, Values } )

>>>>>>> d0f59f60
			io_lib:format( "[error: badly formatted string output] "
						   "Format string was '~p', values were '~p'.",
						   [ FormatString, Values ] )

	end,

	% Using 'flatten' allows for example to have clearer string outputs in case
	% of error:
	%
	lists:flatten( String ).



% Formats specified binary string as io_lib:format/2 would do, except it returns
% a flattened version of it and cannot fail (so that for example a badly
% formatted log cannot crash anymore its emitter process).
%
% Note: rely preferably on '~ts' rather than on '~s', to avoid unexpected
% Unicode inputs resulting on crashes afterwards.
%
-spec bin_format( format_string(), [ term() ] ) -> ustring().
bin_format( FormatString, Values ) ->

	String = try

				 io_lib:format( FormatString, Values )

	catch

		_:_ ->

			io_lib:format( "[error: badly formatted string output] "
						   "Format: '~p', values: '~p'",
						   [ FormatString, Values ] )

	end,

	% No flattening needed here:
	erlang:list_to_binary( String ).




% Note: we deemed safer to consider for ensure_*/1 that atoms shall not be
% directly seen as possible inputs.



% Returns a string version of the specified text-like parameter.
%
<<<<<<< HEAD
% Note: using such functions may be a bad practice, as it may lead to loosing
% the awareness of the types of the variables that are handled. We may even
% decide in the future to output warning traces whenever the specified element
% happens not to be a string.
%
-spec ensure_string( any_string() ) -> string().
=======
% Note: using such functions may be a bad practice, as it may lead to losing the
% awareness of the types of the variables that are handled. We may even decide
% in the future to output warning traces whenever the specified element happens
% not to be a string.
%
-spec ensure_string( term() ) -> string().
>>>>>>> d0f59f60
ensure_string( String ) when is_list( String ) ->
	String;

ensure_string( BinString ) when is_binary( BinString ) ->
	binary_to_string( BinString );

ensure_string( Int ) when is_integer( Int ) ->
	integer_to_list( Int );

ensure_string( F ) when is_float( F ) ->
	float_to_list( F );

ensure_string( U ) ->
<<<<<<< HEAD
	throw( { wrong_value, U } ).
=======
	throw( { invalid_value, U } ).
>>>>>>> d0f59f60



% Returns a binary string version of the specified text-like parameter.
%
% Note: using such functions may be a bad practice, as it may lead to losing the
% awareness of the types of the variables that are handled. We may even decide
% in the future to output warning traces whenever the specified element happens
% not to be a binary.
%
-spec ensure_binary( any_string() ) -> binary().
ensure_binary( BinString ) when is_binary( BinString ) ->
	BinString;

ensure_binary( String ) when is_list( String ) ->
	string_to_binary( String );

ensure_binary( String ) ->
<<<<<<< HEAD
	throw({ invalid_value, String }).
=======
	throw( { invalid_value, String } ).
>>>>>>> d0f59f60


% Returns the lexicographic distance between the two specified strings, i.e. the
% minimal number of single-character changes in order to transform one string
% into the other one.
%
% The strings are equal iff returns zero.
%
% Directly inspired from
% https://rosettacode.org/wiki/Levenshtein_distance#Erlang and, on
% https://en.wikibooks.org,
% wiki/Algorithm_Implementation/Strings/Levenshtein_distance#Erlang.
%
% See also: https://en.wikipedia.org/wiki/Levenshtein_distance
%
%-spec get_lexicographic_distance_variant( string(), string() ) -> distance().

% This basic implementation is correct, yet way too inefficient:
%get_lexicographic_distance_variant( FirstString, _SecondString=[] ) ->
%	length( FirstString );

%get_lexicographic_distance_variant( _FirstString=[], SecondString ) ->
%	length( SecondString );

%get_lexicographic_distance_variant( _FirstString=[ H | T1 ],
%									_SecondString=[ H | T2 ] ) ->
%	get_lexicographic_distance_variant( T1, T2 );

%get_lexicographic_distance_variant( FirstString=[ _H1 | T1 ],
%									SecondString=[ _H2 | T2 ] ) ->
%	1 + lists:min( [ get_lexicographic_distance_variant( FirstString, T2 ),
%					 get_lexicographic_distance_variant( T1, SecondString ),
%					 get_lexicographic_distance_variant( T1, T2 )
%			   ] ).


% Significantly more efficient version, using memoization:
%
-spec get_lexicographic_distance( string(), string() ) -> distance().
get_lexicographic_distance( FirstString, SecondString ) ->
	{ Distance, _NewAccTable } = get_lexicographic_distance( FirstString,
										 SecondString, _AccTable=?table:new() ),
	Distance.


% Actual helper:
get_lexicographic_distance( _FirstString=[], SecondString, AccTable ) ->
	Len = length( SecondString ),
	NewTable = ?table:addEntry( _K={ [], SecondString }, _V=Len, AccTable ),
	{ Len, NewTable };

get_lexicographic_distance( FirstString, _SecondString=[], AccTable ) ->
	Len = length( FirstString ),
	NewTable = ?table:addEntry( _K={ FirstString, [] }, _V=Len, AccTable ),
	{ Len, NewTable };

get_lexicographic_distance( _FirstString=[ H | T1 ], _SecondString=[ H | T2 ],
							AccTable ) ->
	get_lexicographic_distance( T1, T2 , AccTable );

get_lexicographic_distance( FirstString=[ _H1 | T1 ], SecondString=[ _H2 | T2 ],
							AccTable ) ->
	Key = { FirstString, SecondString },
	case ?table:lookupEntry( Key, AccTable ) of

		{ value, Distance } ->
			{ Distance, AccTable };

		key_not_found ->
			{ Len1, Table1 } = get_lexicographic_distance( FirstString, T2,
														   AccTable ),
			{ Len2, Table2 } = get_lexicographic_distance( T1, SecondString,
														   Table1 ),
			{ Len3, Table3 } = get_lexicographic_distance( T1, T2, Table2 ),
			Len = 1 + lists:min( [ Len1, Len2, Len3 ] ),
			{ Len, ?table:addEntry( Key, Len, Table3 ) }

	end.


% Returns the longer prefix that is common to all of the specified strings, and
% a list of the specified strings with this prefix removed.
%
-spec find_longer_common_prefix( [ string() ] ) -> { string(), [ string() ] }.
find_longer_common_prefix( _Strings=[] ) ->
	throw( empty_string_list );

find_longer_common_prefix( _Strings=[ S ] ) ->
	{ S, [ "" ] };

find_longer_common_prefix( _Strings=[ S | T ] ) ->
	% If having more than one string, take the first as the reference:
	find_prefix_helper( T, _RefString=S, _AccPrefix=[] ).


% (helper)
find_prefix_helper( Strings, _RefString=[], AccPrefix ) ->
	% Characters of the reference exhausted, it is the prefix as a whole:
	{ lists:reverse( AccPrefix ), [ "" | Strings ] };


find_prefix_helper( Strings, RefString=[ C | T ], AccPrefix ) ->

	case are_all_starting_with( C, Strings ) of

		{ true, NewStrings } ->
			find_prefix_helper( NewStrings, T, [ C | AccPrefix ] );

		false ->
			% Do not forget the reference one:
			{ lists:reverse( AccPrefix ), [ RefString | Strings ] }

	end.



% (helper)
are_all_starting_with( C, Strings ) ->
	are_all_starting_with( C, Strings, _Acc=[] ).


are_all_starting_with( _C, _Strings=[], Acc ) ->
	% String order does not matter:
	{ true, Acc };

% This string matches:
are_all_starting_with( C, _Strings=[ [ C | Rest ] | T ], Acc ) ->
	are_all_starting_with( C, T, [ Rest | Acc ] );

% Either _Strings=[ [] | T ] or _Strings=[ [ NonC | Rest ] | T ]:
are_all_starting_with( _C, _Strings, _Acc ) ->
	false.



% Converts a plain (list-based) string into a binary.
%
-spec string_to_binary( ustring() ) -> binary().
string_to_binary( String ) when is_list( String ) ->
	try

		erlang:list_to_binary( String )

	catch Class:Exception ->

		% Ex: might be triggered if String=[8364] ('euro' character), possibly
		% if being fed with Unicode string.
		%
		throw( { invalid_string, String, Class, Exception } )

	end;

string_to_binary( Other ) ->
	throw( { not_a_string, Other } ).



% Converts a binary into a plain (list-based) string.
%
-spec binary_to_string( binary() ) -> ustring().
binary_to_string( Binary ) when is_binary( Binary ) ->
	erlang:binary_to_list( Binary );

binary_to_string( Other ) ->
	throw( { not_a_binary_string, Other } ).





% Converts a list of plain (list-based) strings into a list of binaries.
%
% Order of items remains unaffected.
%
-spec strings_to_binaries( [ ustring() ] ) -> [ binary() ].
strings_to_binaries( StringList ) ->
	% Order must be preserved:
	[ string_to_binary( S ) || S <- StringList ].



% Converts a list of binaries into list of plain (list-based) string.
%
% Order of items remains unaffected.
%
-spec binaries_to_strings( [ bin_string() ] ) -> [ ustring() ].
binaries_to_strings( BinaryList ) ->
	% Order must be preserved:
	[ erlang:binary_to_list( B ) || B <- BinaryList ].



% Returns an integer which corresponds to the specified text.
%
% Throws an exception if the conversion failed.
%
-spec string_to_integer( ustring() ) -> integer().
string_to_integer( String ) ->

	try list_to_integer( String ) of

		I ->
			I

	catch

		error:badarg ->
			throw( { integer_conversion_failed , String } )

	end.



% Returns an integer which corresponds to the specified text.
%
% Returns the 'undefined' atom if the conversion failed.
%
-spec try_string_to_integer( ustring() ) -> basic_utils:maybe( integer() ).
try_string_to_integer( String ) ->

	try list_to_integer( String ) of

		I ->
			I

	catch

		error:badarg ->
			undefined

	end.



% Returns a float which corresponds to the specified text, not depending on its
% being defined as an integer or as a float.
%
% Throws an exception if the conversion failed.
%
-spec string_to_float( ustring() ) -> float().
string_to_float( String ) ->

	case try_string_to_float( String ) of

		undefined ->
			throw( { float_conversion_failed, String } );

		F ->
			F

	end.



% Returns a float which corresponds to the specified text, not depending on its
% being defined as an integer or as a float.
%
% Returns the 'undefined' atom if the conversion failed.
%
-spec try_string_to_float( ustring() ) -> basic_utils:maybe( float() ).
try_string_to_float( String ) ->

	% Erlang is very picky (too much?) when interpreting floats-as-a-string: if
	% there is an exponent, it shall be 'e' (preferably that 'E' which is
	% nevertheless tolerated), and the mantissa must be a floating-point number
	% (hence with a point, such as 3.0e2, not 3e2) and at least one figure must
	% exist after the point (ex: 1.0e2 is accepted, 1.e2 not). Moreover the
	% decimal mark must be '.' (ex: not ',').

	% We overcome all these limitations here, so that for example -1,2E-4, 40E2
	% and 1,E3 are accepted and interpreted correctly.

	% Indeed, 'list_to_float("1e-4")' will raise badarg, whereas
	% 'list_to_float("1.0e-4")' will be accepted.
	%
	% So: if there is no dot on the left of a 'e' or a 'E', add ".0".
	% Moreover, "1.E-4" is also rejected, it must be fixed as well.

	% First, normalise the string, by transforming any 'E' into 'e', and by
	% converting any comma-based decimal mark into a dot:
	%
	LowerString = substitute( _SourceChar=$E, _TargetChar=$e, String ),

	DotString = substitute( $,, $., LowerString ),

	CandidateString = case split_at_first( $e, DotString ) of

		none_found ->
			% There was no exponent here:
			String;

		{ Left, Right } ->
			NewLeft = case split_at_first( $., Left ) of

				none_found ->
					Left ++ ".0";

				% Here there is a dot, yet there is no number afterward (ex:
				% 1.E2), we fix it (to have 1.0E2):
				%
				{ DotLeft, _DotRight="" } ->
					DotLeft ++ ".0";

				{ _DotLeft, _DotRight } ->
					% Already a dot, continue as is:
					Left

			end,
			NewLeft ++ "e" ++ Right

	end,

	try list_to_float( CandidateString ) of

		F ->
			F

	catch

		error:badarg ->

			try list_to_integer( String ) of

				I ->
					float( I )

			catch

				error:badarg ->
					undefined

			end

	end.




% Converts specified plain string into an atom.
%
% Note that only a bounded number of atoms should be created that way, lest the
% atom table gets saturated.
%
-spec string_to_atom( ustring() ) -> atom().
string_to_atom( String ) ->
	try

		erlang:list_to_atom( String )

	catch

		error:badarg ->
			throw( { not_string, String } )

	end.
<<<<<<< HEAD
=======



% Returns a textual representation of the specified terms, as a list of their
% user-friendly (i.e. based on ~p) default representation.
%
-spec terms_to_string( [ term() ] ) -> string().
terms_to_string( Terms ) ->
	strings_to_string( [ format( "~p", [ T ] ) || T <- Terms ] ).



% Returns a textual representation of the specified terms, as an enumerated list
% of their user-friendly (i.e. based on ~p) default representation.
%
-spec terms_to_enumerated_string( [ term() ] ) -> string().
terms_to_enumerated_string( Terms ) ->
	strings_to_enumerated_string( [ format( "~p", [ T ] ) || T <- Terms ] ).



% Returns a textual representation of the specified terms, as a listed
% representation of their user-friendly (i.e. based on ~p) default
% representation.
%
-spec terms_to_listed_string( [ term() ] ) -> string().
terms_to_listed_string( Terms ) ->
	strings_to_listed_string( [ format( "~p", [ T ] ) || T <- Terms ] ).
>>>>>>> d0f59f60



% Converts specified list of plain strings into a corresponding list of atoms.
%
% Note that a bounded number of atoms should be created that way, lest the atom
% table gets saturated.
%
-spec binary_to_atom( binary() ) -> atom().
binary_to_atom( Binary ) ->
	String = binary_to_string( Binary ),
	string_to_atom( String ).



% Returns the specified string, ensuring that its first letter is a majuscule,
% uppercasing it if necessary.
%
-spec uppercase_initial_letter( ustring() ) -> ustring().
uppercase_initial_letter( _Letters=[] ) ->
	[];

uppercase_initial_letter( _Letters=[ First | Others ] ) ->
	[ string:to_upper( First ) | Others ].



<<<<<<< HEAD
% Sets the specified string to lowercase.
=======
% Sets the specified string to lowercase, i.e. downcase it.
>>>>>>> d0f59f60
%
-spec to_lowercase( string() ) -> string().
to_lowercase( String ) ->
	string:to_lower( String ).


% Sets the specified string to uppercase.
%
-spec to_uppercase( string() ) -> string().
to_uppercase( String ) ->
	string:to_upper( String ).



<<<<<<< HEAD
% join( Separator, ListToJoin ), to be used like in:
=======
% join( Separator, StringsToJoin ), to be used like in:
>>>>>>> d0f59f60
%   join( $-, [ "Barbara", "Ann" ] ) = "Barbara-Ann".
%
% Separator can be a character, like $a, or a string, like ", ".
%
% Python-like 'join', combines items in a list into a string using a separator
% between each item representation.
%
% Inspired from http://www.trapexit.org/String_join_with.
%
% For file-related paths, you are expected to use portable standard
% filename:join/{1,2} functions instead.
%
% Note: conversely, use string:tokens to split the string.
%
-spec join( ustring() | uchar(), [ ustring() ] ) -> ustring().
join( _Separator, _ListToJoin=[] ) ->
	"";

join( Separator, ListToJoin ) ->
	%io:format( "ListToJoin = ~p~n", [ ListToJoin ] ),
	lists:flatten( lists:reverse( join( Separator, ListToJoin, _Acc=[] ) ) ).


% Helper:
%
join( _Separator, _ListToJoin=[], Acc) ->
	Acc;

join( _Separator, _ListToJoin=[ H | [] ], Acc ) ->
	[ H | Acc ];

join( Separator, _ListToJoin=[ H | T ], Acc ) ->
	join( Separator, T, [ Separator, H | Acc ] ).




% Splits the specified string into a list of strings, based on the list of
% specified characters to be interpreted as delimiters.
%
% Defined here not to chase anymore after string:tokens/2.
%
% See also: split_at_whitespaces/0.
%
-spec split( ustring(), [ uchar() ] ) -> [ ustring() ].
split( String, Delimiters ) ->
	string:tokens( String, Delimiters ).



% Splits the specified string into a list of strings, using whitespaces as
% delimiters.
%
-spec split_at_whitespaces( ustring() ) -> [ ustring() ].
split_at_whitespaces( String ) ->
	split( String, list_whitespaces() ).



% Splits the specified string according to the first occurrence of specified
% character: returns a pair of two strings, containing respectively all
% characters strictly before and strictly after the first occurrence of the
% marker (which thus is not kept).
%
% Ex: split_at_first( $x, "  aaaxbbbxccc" ) shall return { "  aaa", "bbbxccc" }.
%
-spec split_at_first( uchar(), ustring() ) ->
							'none_found' | { ustring(), ustring() }.
split_at_first( Marker, String ) ->
	split_at_first( Marker, String, _Acc=[] ).


% Helper:
split_at_first( _Marker, _ToRead=[], _Read ) ->
	none_found;

split_at_first( Marker, _ToRead=[ Marker | T ], Read ) ->
	{ lists:reverse( Read ), T };

split_at_first( Marker, _ToRead=[ Other | T ], Read ) ->
	split_at_first( Marker, T, [ Other | Read ] ).




% Splits the specified string, expected to be containing a word in CamelCase,
% into a list of strings, based on the internal words (delimited by uppercases,
% knowing a series of uppercase letters, except the last one, is considered as
% an acronym, hence as a single word), in their original order.
%
% Ex: split_camel_case( "IndustrialWasteSource" ) shall return [ "Industrial",
% "Waste", "Source" ], while split_camel_case( "TheySaidNYCWasGreat" ) shall
% return [ "They", "Said", "NYC", "Was", "Great" ].
%
-spec split_camel_case( ustring() ) -> [ ustring() ].
split_camel_case( String ) ->

	case is_uppercase( hd( String ) ) of

		true ->

			split_camel_case( String, [] );

		false ->
			throw( { not_camel_case_string, String } )

	end.

split_camel_case( _String=[], Acc ) ->
	lists:reverse( Acc );

split_camel_case( _String=[ HeadChar | MoreChars ], Acc ) ->

	case is_uppercase( HeadChar ) of

		true ->

			% is_uppercase rertuns 'true' if a char is unchanged by 'to_upper',
			% hence non-letter characters will be let in the second string:
			IsLowercase = fun( C ) ->
								  not is_uppercase( C )
						  end,

			{ TailOfWord, MoreWords } = lists:splitwith( IsLowercase,
														 MoreChars ),

			NewWord = [ HeadChar | TailOfWord ],

			split_camel_case( MoreWords, [ NewWord | Acc ] );

		false ->

			% Discards the non-letter characters:
			split_camel_case( MoreChars, Acc )

	end.



% Splits the specified string into a list of strings, based on the list of
% separating characters provided in SeparatorsList, then turns these resulting
% strings in th Capitalized Case (all lower-case except for the first letter)
% and finally joins them to get a long CamelCased string.
%
% Ex: tokenizable_to_camel_case( "industrial_WASTE_sOuRCe", "_" ) shall return
% "IndustrialWasteSource", while tokenizable_to_camel_case( "ME HAZ READ J.R.R",
% ". " ) shall return "MeHazReadJRR".
%
-spec tokenizable_to_camel_case( ustring(), ustring() ) -> ustring().
tokenizable_to_camel_case( String, SeparatorsList ) ->

	% Separates the tokens:
	Tokens = string:tokens( String, SeparatorsList ),

	% Makes all the tokens lower-case if needed:
	LowerCaseTokens = [ string:to_lower( Str ) || Str <- Tokens ],

	% Capitalizes all lower-cased tokens:
	CamelCaseTokens = [ uppercase_initial_letter( Str )
						|| Str <- LowerCaseTokens ],

	% Concatenates the capitalized tokens:
	lists:concat( CamelCaseTokens ).




% Substitutes in specified string the source character with the target one (all
% occurrences thereof).
%
% Note: simpler and probably more efficient that a regular expression.
%
-spec substitute( uchar(), uchar(), ustring() | bin_string() ) -> ustring().
substitute( SourceChar, TargetChar, BinString ) when is_binary( BinString ) ->
	substitute( SourceChar, TargetChar, binary_to_string( BinString ) );

substitute( SourceChar, TargetChar, String ) ->
	substitute( SourceChar, TargetChar, String, _Acc=[] ).


substitute( _SourceChar, _TargetChar, _String=[], Acc ) ->
	lists:reverse( Acc );

substitute( SourceChar, TargetChar, _String=[ SourceChar | T ], Acc ) ->
	substitute( SourceChar, TargetChar, T, [ TargetChar | Acc ] );

substitute( SourceChar, TargetChar, _String=[ OtherChar | T ], Acc ) ->
	substitute( SourceChar, TargetChar, T, [ OtherChar | Acc ] ).



% Filters out in specified string the specified character, so that it does not
% occur anymore on the returned string.
%
% Note: simpler and probably more efficient that a regular expression.
%
-spec filter( uchar(), ustring() ) -> ustring().
filter( CharToRemove, String ) ->
	filter( CharToRemove, String, _Acc=[] ).


filter( _CharToRemove, _String=[], Acc ) ->
	lists:reverse( Acc );

filter( CharToRemove, _String=[ CharToRemove | T ], Acc ) ->
	% Just drop that character:
	filter( CharToRemove, T, Acc );

filter( CharToRemove, _String=[ OtherChar | T ], Acc ) ->
	filter( CharToRemove, T, [ OtherChar | Acc ] ).



% Splits the specified string after specified prefix and returns the remaining
% part, otherwise returns that the prefix was not found.
%
% Ex: split_after_prefix( "Foo", "Foobar is baz." ) returns "bar is baz.";
% split_after_prefix( "ABC", "Foobar is baz." ) return 'no_prefix'.
%
-spec split_after_prefix( string(), string() ) -> string() | 'no_prefix'.
split_after_prefix( _Prefix=[], String ) ->
	String;

split_after_prefix( _Prefix=[ C | T ], _String=[ C | StringT ] ) ->
	split_after_prefix( T, StringT );

split_after_prefix( _Prefix, _String ) ->
	no_prefix.



% Returns a list of all known whitespaces.
%
-spec list_whitespaces() -> [ char() ].
list_whitespaces() ->
	" \t\n".



% Returns specified text, in which single quotes have been escaped (i.e. "'" has
% been replaced with "\'" - ignore the double quotes in this example).
%
-spec escape_single_quotes( string() ) -> string().
escape_single_quotes( Text ) ->
	escape_single_quotes_helper( Text, _Acc=[] ).


escape_single_quotes_helper( _Text=[], Acc ) ->
	lists:reverse( Acc );

escape_single_quotes_helper( _Text=[ $' | T ], Acc ) ->
	% As will be reversed:
	escape_single_quotes_helper( T, "'\\" ++ Acc );

escape_single_quotes_helper( _Text=[ C | T ], Acc ) ->
	escape_single_quotes_helper( T, [ C | Acc ] ).



% Returns specified text, in which double quotes have been escaped (i.e. '"' has
% been replaced with '\"' - ignore the single quotes in this example).
%
-spec escape_double_quotes( string() ) -> string().
escape_double_quotes( Text ) ->
	escape_double_quotes_helper( Text, _Acc=[] ).


escape_double_quotes_helper( _Text=[], Acc ) ->
	lists:reverse( Acc );

escape_double_quotes_helper( _Text=[ $" | T ], Acc ) ->
	% As will be reversed:
	escape_double_quotes_helper( T, "\"\\" ++ Acc );

escape_double_quotes_helper( _Text=[ C | T ], Acc ) ->
	escape_double_quotes_helper( T, [ C | Acc ] ).



% Returns specified text, in which all quotes have been escaped (i.e. ' and "
% have been replaced respectively with \' and \").
%
-spec escape_all_quotes( string() ) -> string().
escape_all_quotes( Text ) ->
	escape_all_quotes_helper( Text, _Acc=[] ).


escape_all_quotes_helper( _Text=[], Acc ) ->
	lists:reverse( Acc );

escape_all_quotes_helper( _Text=[ $' | T ], Acc ) ->
	% As will be reversed:
	escape_all_quotes_helper( T, "'\\" ++ Acc );

escape_all_quotes_helper( _Text=[ $" | T ], Acc ) ->
	% As will be reversed:
	escape_all_quotes_helper( T, "\"\\" ++ Acc );

escape_all_quotes_helper( _Text=[ C | T ], Acc ) ->
	escape_all_quotes_helper( T, [ C | Acc ] ).



% Tells whether specified character is an uppercase one.
%
-spec is_uppercase( uchar() ) -> boolean().
is_uppercase( Char ) ->

	% Simplistic but working:

	OneCharacterString = [ Char ],

	case string:to_upper( OneCharacterString ) of

		OneCharacterString ->
			true;

		_ ->
			false

	end.



% Tells whether specified character is a figure (in 0..9).
%
-spec is_figure( char() ) -> boolean().
is_figure( Char ) when is_integer( Char ) andalso Char >= $0
					   andalso Char =< $9 ->
	true;

is_figure( Char ) when is_integer( Char ) ->
	false.



% Removes the ending "\n" character(s) of specified string.
%
-spec remove_ending_carriage_return( ustring() ) -> ustring().
remove_ending_carriage_return( String ) when is_list( String ) ->

	% See also: list_utils:remove_last_element/1.

	% 'Res ++ "\n" = String,Res' will not work:
	string:strip( String, right, $\n ).



% Removes the last Count characters from specified string, and returns the
% result.
%
-spec remove_last_characters( ustring(), basic_utils:count() ) -> ustring().
remove_last_characters( String, Count ) ->

	% Not necessarily the most efficient, but at least it is not an illegal
	% pattern:
	%
	case length( String ) of

		C when C >= Count ->
			string:substr( String, 1, C - Count );

		_->
			throw( { removal_failed, String, Count } )

	end.


% Removes all whitespaces from specified string, and returns the result.
%
-spec remove_whitespaces( ustring() ) -> ustring().
remove_whitespaces( String ) ->
	re:replace( String, "\s", "", [ global, unicode, { return, list } ] ).


% Removes all leading and trailing whitespaces from specified string, and
% returns the result.
%
-spec trim_whitespaces( ustring() ) -> ustring().
trim_whitespaces( String ) ->

	% Should be done in one pass:
	trim_leading_whitespaces( trim_trailing_whitespaces( String ) ).



% Removes all leading whitespaces from specified string, and returns the result.
%
-spec trim_leading_whitespaces( ustring() ) -> ustring().
trim_leading_whitespaces( String ) ->

	% Largely inspired from http://www.trapexit.org/Trimming_Blanks_from_String:
	re:replace( String, "^\\s*", "", [ unicode, { return, list } ] ).



% Removes all trailing whitespaces from specified string, and returns the
% result.
%
-spec trim_trailing_whitespaces( ustring() ) -> ustring().
trim_trailing_whitespaces( String ) ->

	% The $ confuses some syntax highlighting systems (like the one of some
	% emacs):
	%
	re:replace( String, "\\s*$", "", [ unicode, { return, list } ] ).





% Formats specified text according to specified width, expressed in characters.
%
% Returns a list of strings, each of which having Width characters.
%
-spec format_text_for_width( ustring(), pos_integer() ) -> [ ustring() ].
format_text_for_width( Text, Width ) ->

	% Whitespaces converted to spaces:
	CleanedTest = re:replace( lists:flatten( Text ), "\\s+", " ",
							  [ global, { return, list } ] ),

	WordList = string:tokens( CleanedTest, " " ),

	%io:format( "Formatting ~p.~n", [ WordList ] ),
	join_words( WordList, Width ).



% Joins words from the list, line by line.
%
join_words( WordList, Width ) ->
	join_words( WordList, Width, _Lines=[], _CurrentLine="",
				_CurrentLineLen=0 ).


join_words( [], _Width, AccLines, _CurrentLine, _CurrentLineLen=0 ) ->
	% Ended with a full line:
	lists:reverse( AccLines );

join_words( [], Width, AccLines, CurrentLine, _CurrentLineLen ) ->
	% Ended with a partial line:
	lists:reverse( [ pad_string( CurrentLine, Width ) | AccLines ] );

join_words( [ Word | RemainingWords ], Width, AccLines, CurrentLine,
			CurrentLineLen ) ->

	%io:format( "Managing word '~s' (len=~B), current line is '~s' (len=~B), "
	%	"width = ~B.~n", [ Word, length( Word ), CurrentLine, CurrentLineLen,
	% Width ] ),

	% Length should be incremented, as a space must be inserted before that
	% word, however we want to accept words whose width would be exactly equal
	% to the line width:
	%
	ActualLength = case CurrentLine of

		"" ->
			length( Word );

		_NonEmpty ->
			% Already at least a letter, we therefore must add a space before
			% the new word:
			length( Word ) + 1

	end,

	case ActualLength of

		CompatibleWidth when CompatibleWidth =< Width ->
			% Word width is manageable.
			% Will this word fit on the current line?
			%
			case CurrentLineLen + CompatibleWidth of

				FittingLen when FittingLen =< Width ->
					% Yes, this word fits on the current line.
					% Avoids adding a space at the beginning of a new line:
					{ NewCurrentLine, NewLineLen } = case CurrentLineLen of

						0 ->
							{ Word, CompatibleWidth };

						Len ->
							{ CurrentLine ++ " " ++ Word,
							  Len + CompatibleWidth + 1 }

					end,

					%io:format("Current line is now '~s'.~n", [NewCurrentLine]),
					join_words( RemainingWords, Width, AccLines, NewCurrentLine,
								NewLineLen );

				_ExceedingLen ->
					% No, with this word the current line would be too wide,
					% inserting it on new line instead:
					PaddedCurrentLine = pad_string( CurrentLine, Width ),
					%io:format( "Inserting line '~s'.~n", [PaddedCurrentLine] ),
					join_words( RemainingWords, Width,
								[ PaddedCurrentLine | AccLines ], Word,
								CompatibleWidth )

			end;


		_TooLargeWidth ->

			% Will break words as many times as needed:
			%io:format( "Word '~s' is too large (len=~B), breaking it.~n",
			%	[ Word, length( Word ) ] ),
			Subwords = break_word( Word, Width ),

			PaddedCurrentLine = pad_string( CurrentLine, Width ),

			join_words( Subwords ++ RemainingWords, Width,
						[ PaddedCurrentLine | AccLines ], "", 0 )

	end.



% Returns the specified string, padded with spaces to specified width,
% left-justified (i.e. with spaces added to the right).
%
-spec pad_string( ustring(), integer() ) -> ustring().
pad_string( String, Width ) when length( String ) =< Width ->
	pad_string_left( String, Width ).



% Returns the specified string, padded with spaces to specified width,
% left-justified (i.e. with spaces added to the right).
%
-spec pad_string_left( ustring(), integer() ) -> ustring().
pad_string_left( String, Width ) when length( String ) =< Width ->

	% Note that the settings listed in
	% http://erlang.org/doc/apps/stdlib/unicode_usage.html shall be enforced so
	% that character encoding is properly supported (with Unicode), otherwise
	% characters such as "e" with an accent are considered as two characters
	% instead of one, leading to incorrect (insufficient) padding:
	%
	lists:flatten( io_lib:format( "~*.ts", [ -Width, String ] ) ).


% Returns the specified string, padded with spaces to specified width,
% right-justified (i.e. with spaces added to the left).
%
-spec pad_string_right( ustring(), integer() ) -> ustring().
pad_string_right( String, Width ) when length( String ) =< Width ->
	lists:flatten( io_lib:format( "~*.ts", [ Width, String ] ) ).


% Returns true iff the parameter is a (non-nested) string (actually a plain list
% of integers).
%
% Taken from http://lethain.com
% (see distinguishing-strings-from-lists-in-erlang)
%
% Note: something like [ $e, 1, 2, $r ] is deemed to be a string.
%
-spec is_string( term() ) -> boolean().
is_string( [] ) ->
	true;

is_string( [ H | _ ] ) when not is_integer( H ) ->
	false;

is_string( [ _ | T ] ) ->
	is_string( T );

is_string( _Other ) ->
	false.

% Alternate, less efficient version:
%is_string( Term ) when is_list( Term ) ->
%			lists:all( fun erlang:is_integer/1, Term );
%
%is_string( _Term ) -> false.


% Returns true iif the parameter is a (non-nested) non-empty string (actually a
% plain list of at least one integer).
%
-spec is_non_empty_string( term() ) -> boolean().
is_non_empty_string( [] ) ->
	% Shall be not empty:
	false;

is_non_empty_string( [ H ] ) when is_integer( H ) ->
	true;

is_non_empty_string( [ H | T ] ) when is_integer( H ) ->
	is_non_empty_string( T );

is_non_empty_string( _Other ) ->
	false.



% Returns true iff the specified parameter is a list whose all elements are
% strings.
%
% Note: especially useful knowing that a string is itself a list, hence a string
% can easily be mistaken for a list of strings, in which case each of these
% strings would actually be found being an integer instead (corresponding to
% each of the characters of the overall string).
%
-spec is_list_of_strings( list() ) -> boolean().
is_list_of_strings( [] ) ->
	true;

is_list_of_strings( [ H | T ] ) ->

	case is_string( H ) of

		true ->
			is_list_of_strings( T );

		false ->
			false

	end;

is_list_of_strings( _Other ) ->
	false.




% Returns true iff the specified parameter is a binary string.
%
-spec is_bin_string( term() ) -> boolean().
is_bin_string( Term ) when is_binary( Term ) ->
	%is_string( binary_to_list( Term ) );
	true;

is_bin_string( _Term ) ->
	false.



% Tells whether specified term is a list of binaries.
%
-spec is_list_of_binaries( term() ) -> boolean().
is_list_of_binaries( List ) when is_list( List ) ->
	lists:all( fun is_bin_string/1, List );

is_list_of_binaries( _NotList ) ->
	false.




% Returns a list of words obtained from the breaking of specified word,
% according to specified maximum width.
%
% Parts of that word will use a separating dash.
%
% Ex: break_word( "simulator", 5 ) returns [ "simu-", "lator" ].
%
break_word( Word, Width ) ->

	% We do not want to have underscores in the word, as if the word happens
	% to be broken just after an underscore, RST will interpret it as a link.
	% Therefore we escape underscores:
	%
	% Used to cut into halves, then preferring truncating a first full-length
	% chunk, finally directly cutting the word into appropriate pieces:
	% CutIndex = length(Word) div 2,
	% CutIndex = Width-1,
	cut_into_chunks( Word, Width, _Acc=[] ).



% Cuts specified string into pieces, each of them having to fit in specified
% width.
%
cut_into_chunks( _String=[], _ChunkSize, Acc ) ->
	%io:format( "cut_into_chunks return ~p.", [ lists:reverse( Acc ) ] ),
	lists:reverse( Acc );

% Last word may take the full width (no dash to add):
cut_into_chunks( String, ChunkSize, Acc ) when length( String ) =< ChunkSize ->
	cut_into_chunks( [], ChunkSize, [ String | Acc ] );

% Here we have to cut the string anyway:
cut_into_chunks( String, ChunkSize, Acc ) ->

	% Rule is to add (and convert) characters until the end of line:
	% (ChunkSize decremented as "-" will be added)

	{ FirstPart, Remaining } = aggregate_word( String, ChunkSize-1, [] ),

	% Each underscore will result into another character (\) being added:
	%io:format( "FirstPart = '~s' (~B), Remaining = '~s'.~n",
	%	[ FirstPart, length( FirstPart ), Remaining ] ),
	cut_into_chunks( Remaining, ChunkSize, [ FirstPart ++ "-" | Acc ] ).



aggregate_word( String, 0, Acc ) ->
	{ lists:reverse( Acc ), String };


% An underscore once escaped would not fit, as it would result into two
% characters ('\_'):
%
aggregate_word( String=[ $_ | _T ], 1, Acc ) ->
	aggregate_word( String, 0, Acc );

% An escaped underscore will fit:
%
aggregate_word( [ $_ | T ], Count, Acc ) ->
	% Adding '_\' as it will reversed (into the expected '\_'):
	aggregate_word( T, Count-2, [ $\_, $\\ | Acc ] );

aggregate_word( [ H | T ], Count, Acc ) ->
	aggregate_word( T, Count-1, [ H | Acc ] ).




% Restructured-Text (RST) related functions.


% Generates a RST-compatible standard title, with the proper ASCII art.
% Follows our general conventions regarding title level, from H1 to Hn.
%
-spec generate_title( ustring(), 1..9 ) -> ustring().
generate_title( Title, Level ) ->

	{ Char, Layout } = get_title_rendering_for( Level ),

	TitleLine = get_line_of( Char, length( Title ) ) ++ "\n",

	case Layout of

		only_below ->
			Title ++ "\n" ++ TitleLine ++ "\n";

		below_and_on_top ->
			TitleLine ++ Title ++ "\n" ++ TitleLine ++ "\n"

	end.



% Returns how a title with specified level can be rendered.
% See demo-for-css-testing.rst for the convention.
%
get_title_rendering_for( 1 ) ->
	{ $=, below_and_on_top };

get_title_rendering_for( 2 ) ->
	{ $-, below_and_on_top };

get_title_rendering_for( 3 ) ->
	{ $=, only_below };

get_title_rendering_for( 4 ) ->
	{ $-, only_below };

get_title_rendering_for( 5 ) ->
	{ $., only_below };

get_title_rendering_for( 6 ) ->
	{ $_, only_below };

get_title_rendering_for( 7 ) ->
	{ $*, only_below };

get_title_rendering_for( 8 ) ->
	{ $:, only_below };

get_title_rendering_for( 9 ) ->
	{ $+, only_below }.




% Returns a line made of Length characters "Character".
% Ex: get_line_of( $+, 5 ) = "+++++".
%
get_line_of( Character, Length ) ->
	lists:flatten( [ Character || _X <- lists:seq( 1, Length ) ] ).



% HTTP-related operations.


% About encoding.

% The character "è" (e with a grave accent, hex code: xE8) might be for example
% either translated as "%C3%A8" or as "%E8". It is apparently the difference
% between encodeURI(chr) and escape(chr) in Javascript.
%
% The most adequate encoding in general seems the first (in which case
% encode_as_url/1 and encode_element_as_url/1 shall be used), however some
% webservers seem to insist on having the second (in which case
% escape/1 and escape_element/1 shall be used).
%
% See also: http://www.javascripter.net/faq/accentedcharacters.htm



% Encodes specified list of {Key,Value} pairs so that it can used into an URL.
%
% Full example:
%
% inets:start(),
% httpc:request( post, { "http://localhost:3000/foo", [],
%  "application/x-www-form-urlencoded",
%  encode_as_url( [ {"username", "bob"}, {"password", "123456"} ] ) }, [], [] ).
%
% Directly inspired from:
% http://stackoverflow.com/questions/114196/url-encode-in-erlang
%
-spec encode_as_url( option_list:option_list() ) -> ustring().
encode_as_url( OptionList ) ->
   encode_as_url( OptionList, _Acc=[] ).

encode_as_url( _OptionList=[], Acc ) ->
	Acc;

% First entry:
encode_as_url( [ { Key, Value } | T ], _Acc=[] ) ->
	encode_as_url( T, encode_element_as_url( Key ) ++ "="
				   ++ encode_element_as_url( Value ) );

encode_as_url( [ { Key, Value } | T ], Acc ) ->
	encode_as_url( T, Acc ++ "&" ++ encode_element_as_url( Key ) ++ "="
				   ++ encode_element_as_url( Value ) ).


% Encodes specified element so that it can be used in an URL.
%
-spec encode_element_as_url( ustring() ) -> ustring().
encode_element_as_url( E ) ->
	% They seem to produce quite similar results in our few test cases:
	edoc_lib:escape_uri( E ).
	%encode_uri_rfc3986:encode( E ).



% Escapes specified list of {Key,Value} pairs so that it can used into some URL.
%
-spec escape( option_list:option_list() ) -> ustring().
escape( OptionList ) ->
	%io:format( "~n~nEscaping '~p'.~n", [ OptionList ] ),
	escape( OptionList, _Acc=[] ).

escape( _OptionList=[], Acc ) ->
	Acc;

% First entry:
escape( [ { Key, Value } | T ], _Acc=[] ) ->
	escape( T, escape_key( Key ) ++ "=" ++ escape_value( Value ) );

escape( [ { Key, Value } | T ], Acc ) ->
	escape( T, Acc ++ "&" ++ escape_key( Key ) ++ "="
			++ escape_value( Value ) ).



% Escapes specified element so that it can be used in some URL.
%
-spec escape_key( option_list:key() ) -> ustring().
escape_key( Key ) when is_atom( Key ) ->
	text_utils:atom_to_string( Key ).


-spec escape_value( ustring() ) -> ustring().
escape_value( String ) ->
	R = lists:flatten( [ escape_char( C ) || C <- String ] ),
	%io:format( "'~s' became '~s'.~n", [ String, R ] ),
	R.



% Escapes specified character.
%
% Alphanumerical characters left as are:
escape_char( C ) when C >= 48 andalso C =< 57 ->
	% 0..9 kept as is:
	C;

escape_char( C ) when C >= 65 andalso C =< 90 ->
	% A..Z kept as is:
	C;

escape_char( C ) when C >= 97 andalso C =< 122 ->
	% a..z kept as is:
	C;

escape_char( C ) ->
	% Everything else is blindly encoded:
	io_lib:format( "%~s", [ integer_to_list( C, _HexBase=16 ) ] ).





% Miscellaneous functions.


% Tries to return a string adequate to form a simple name (mostly alphanumerical
% with underscores) from specified term.
%
% See also: file_utils:convert_to_filename/1.
%
-spec generate_text_name_from( term() ) -> ustring().
generate_text_name_from( Term ) ->
	String = term_to_string( Term ),
	fix_characters( String ).




% Non-exported helper functions.

fix_characters( String ) ->
	lists:reverse( fix_characters( lists:flatten( String ), [] ) ).


fix_characters( [], Acc ) ->
	Acc;

% 32 corresponds to space ('$ '):
fix_characters( [ 32 | T ], Acc ) ->
	fix_characters( T, [ "_" | Acc ] );

fix_characters( [ $' | T ], Acc ) ->
	fix_characters( T, [ "_" | Acc ] );

fix_characters( [ H | T ], Acc ) ->
	fix_characters( T, [ H | Acc ] ).<|MERGE_RESOLUTION|>--- conflicted
+++ resolved
@@ -49,16 +49,10 @@
 		  strings_to_string/1, strings_to_sorted_string/1,
 		  strings_to_string/2, strings_to_sorted_string/2,
 		  strings_to_enumerated_string/1, strings_to_enumerated_string/2,
-<<<<<<< HEAD
-		  binary_list_to_string/1, binaries_to_string/1,
-		  binaries_to_sorted_string/1,
-		  atom_list_to_string/1, atoms_to_string/1, atoms_to_sorted_string/1,
-=======
 		  strings_to_listed_string/1,
 		  binaries_to_string/1, binaries_to_string/2,
 		  binaries_to_sorted_string/1,
 		  atoms_to_string/1, atoms_to_sorted_string/1, atoms_to_listed_string/1,
->>>>>>> d0f59f60
 		  proplist_to_string/1, version_to_string/1,
 		  atom_to_binary/1,
 		  string_to_binary/1, binary_to_string/1,
@@ -79,12 +73,8 @@
 
 % Other string operations:
 %
-<<<<<<< HEAD
--export([ get_lexicographic_distance/2, uppercase_initial_letter/1,
-=======
 -export([ get_lexicographic_distance/2, find_longer_common_prefix/1,
 		  uppercase_initial_letter/1,
->>>>>>> d0f59f60
 		  to_lowercase/1, to_uppercase/1,
 		  join/2,
 		  split/2, split_at_whitespaces/1, split_at_first/2, split_camel_case/1,
@@ -503,17 +493,29 @@
 
 
 
-<<<<<<< HEAD
-% Returns a string that pretty-prints specified list of strings, with default
+% Returns a string that pretty-prints specified list of strings (actually, any
+% element that can be processed with ~s will do; ex: atoms), with default
 % bullets.
 %
 -spec strings_to_string( [ ustring() ] ) -> ustring().
+strings_to_string( L=[ SingleString ] ) when is_list( SingleString ) ->
+
+	% Not retained, as the single string may itself correspond to a full, nested
+	% list and no dangling final quote is desirable:
+	%io_lib:format( " '~ts'", L );
+
+	% No leading space, the caller is expected to have it specified by himself,
+	% like in: "foo: ~s", not as "foo:~s":
+
+	%io_lib:format( " ~ts", L );
+	io_lib:format( "~ts", L );
+
 strings_to_string( ListOfStrings ) when is_list( ListOfStrings ) ->
 
 	%trace_utils:debug_fmt( "Stringifying ~p.", [ ListOfStrings ] ),
 
 	% Leading '~n' had been removed for some unknown reason:
-	io_lib:format( "~n~ts", [ strings_to_string(
+	io_lib:format( "~n~ts~n", [ strings_to_string(
 					   ListOfStrings, _Acc=[], get_default_bullet() ) ] );
 
 strings_to_string( ErrorTerm ) ->
@@ -521,8 +523,9 @@
 
 
 
-% Returns a string that pretty-prints specified list of strings once reordered
-% (and with default bullets).
+% Returns a string that pretty-prints specified list of strings (actually, any
+% element that can be processed with ~s will do; ex: atoms) once reordered (and
+% with default bullets).
 %
 -spec strings_to_sorted_string( [ ustring() ] ) -> ustring().
 strings_to_sorted_string( ListOfStrings ) when is_list( ListOfStrings ) ->
@@ -530,115 +533,9 @@
 
 strings_to_sorted_string( ErrorTerm ) ->
 	throw( { not_a_list, ErrorTerm } ).
-=======
-% Returns a string that pretty-prints specified list of strings (actually, any
-% element that can be processed with ~s will do; ex: atoms), with default
-% bullets.
-%
--spec strings_to_string( [ ustring() ] ) -> ustring().
-strings_to_string( L=[ SingleString ] ) when is_list( SingleString ) ->
->>>>>>> d0f59f60
-
-	% Not retained, as the single string may itself correspond to a full, nested
-	% list and no dangling final quote is desirable:
-	%io_lib:format( " '~ts'", L );
-
-	% No leading space, the caller is expected to have it specified by himself,
-	% like in: "foo: ~s", not as "foo:~s":
-
-<<<<<<< HEAD
-% Returns a string that pretty-prints specified list of strings, with
-% user-specified bullets.
-%
-% This can be a solution to nest bullet lists, by specifying a bullet with an
-% offset, such as " * ".
-%
--spec strings_to_string( [ ustring() ], indentation_level_or_bullet() ) ->
-							   ustring().
-strings_to_string( _ListOfStrings=[ SingleString ], _LevelOrBullet )
-  when is_list( SingleString ) ->
-	% For a single string, no need for leading and trailing newlines, but it is
-	% better to have it separated (with single quotes, themselves surrounded by
-	% spaces) from the surrounding text:
-	%Pattern = " '~ts' "
-	%Pattern = "'~ts'",
-
-	% Leading space, as usually the result is used in "foobar:~s", not in
-	% "foobar: ~s":
-	Pattern = " ~ts",
-	io_lib:format( Pattern, [ SingleString ] );
-
-strings_to_string( ListOfStrings, IndentationLevel )
-  when is_integer( IndentationLevel ) ->
-	Bullet = get_bullet_for_level( IndentationLevel ),
-	strings_to_string( ListOfStrings, Bullet );
-
-strings_to_string( ListOfStrings, Bullet ) when is_list( ListOfStrings )
-												andalso is_list( Bullet ) ->
-	% Leading '~n' had been removed for some unknown reason:
-	% Removing trailing '~n', inducing a too large final blank space:
-	%Pattern = "~n~ts~n",
-	Pattern = "~n~ts",
-
-	io_lib:format( Pattern, [ strings_to_string( ListOfStrings, _Acc=[],
-												 Bullet ) ] );
-
-strings_to_string( ListOfStrings, Bullet ) when is_list( Bullet ) ->
-	throw( { not_a_list, ListOfStrings } );
-
-strings_to_string( _ListOfStrings, ErrorTerm ) ->
-	throw( { bullet_not_a_string, ErrorTerm } ).
-
-
-
-% Returns a string that pretty-prints specified list of strings once reordered,
-% with user-specified indentation level or bullet.
-%
--spec strings_to_sorted_string( [ ustring() ],
-								indentation_level_or_bullet() ) -> ustring().
-strings_to_sorted_string( ListOfStrings, IndentationOrBullet )
-  when is_list( ListOfStrings ) ->
-	strings_to_string( lists:sort( ListOfStrings ), IndentationOrBullet );
-
-strings_to_sorted_string( ErrorTerm, _IndentationOrBullet ) ->
-	throw( { not_a_list, ErrorTerm } ).
-=======
-	%io_lib:format( " ~ts", L );
-	io_lib:format( "~ts", L );
-
-strings_to_string( ListOfStrings ) when is_list( ListOfStrings ) ->
-
-	%trace_utils:debug_fmt( "Stringifying ~p.", [ ListOfStrings ] ),
-
-	% Leading '~n' had been removed for some unknown reason:
-	io_lib:format( "~n~ts~n", [ strings_to_string(
-					   ListOfStrings, _Acc=[], get_default_bullet() ) ] );
-
-strings_to_string( ErrorTerm ) ->
-	throw( { not_a_list, ErrorTerm } ).
-
-
-
-% Returns a string that pretty-prints specified list of strings (actually, any
-% element that can be processed with ~s will do; ex: atoms) once reordered (and
-% with default bullets).
-%
--spec strings_to_sorted_string( [ ustring() ] ) -> ustring().
-strings_to_sorted_string( ListOfStrings ) when is_list( ListOfStrings ) ->
-	strings_to_string( lists:sort( ListOfStrings ) );
->>>>>>> d0f59f60
-
-strings_to_sorted_string( ErrorTerm ) ->
-	throw( { not_a_list, ErrorTerm } ).
-
-
-
-<<<<<<< HEAD
-
-
-% Returns a string that pretty-prints specified list of binary strings, with
-% default bullets.
-=======
+
+
+
 % Returns a string that pretty-prints specified list of strings (actually, any
 % element that can be processed with ~s will do; ex: atoms), with user-specified
 % bullets.
@@ -681,7 +578,6 @@
 % Returns a string that pretty-prints specified list of strings (actually, any
 % element that can be processed with ~s will do; ex: atoms) once reordered, with
 % user-specified indentation level or bullet.
->>>>>>> d0f59f60
 %
 -spec strings_to_sorted_string( [ ustring() ],
 								indentation_level_or_bullet() ) -> ustring().
@@ -693,10 +589,7 @@
 	throw( { not_a_list, ErrorTerm } ).
 
 
-<<<<<<< HEAD
-=======
-
->>>>>>> d0f59f60
+
 % Returns a string that pretty-prints specified list of binary strings, with
 % default bullets.
 %
@@ -711,12 +604,9 @@
 -spec binaries_to_string( [ binary() ], indentation_level() ) -> ustring().
 binaries_to_string( ListOfBinaries, IndentationLevel ) ->
 	Strings = binaries_to_strings( ListOfBinaries ),
-<<<<<<< HEAD
-	strings_to_string( Strings ).
-
-=======
 	strings_to_string( Strings, IndentationLevel ).
->>>>>>> d0f59f60
+
+
 
 % Returns a string that pretty-prints specified list of sorted binary strings,
 % with default bullets.
@@ -727,20 +617,6 @@
 	strings_to_string( lists:sort( Strings ) ).
 
 
-<<<<<<< HEAD
-% Returns a string that pretty-prints specified list of atoms, with default
-% bullets.
-=======
-% Returns a string that pretty-prints specified list of sorted binary strings,
-% with default bullets.
->>>>>>> d0f59f60
-%
--spec binaries_to_sorted_string( [ binary() ] ) -> ustring().
-binaries_to_sorted_string( ListOfBinaries ) ->
-	Strings = binaries_to_strings( ListOfBinaries ),
-	strings_to_string( lists:sort( Strings ) ).
-
-
 % Returns a string that pretty-prints specified list of atoms, with default
 % bullets.
 %
@@ -752,13 +628,8 @@
 atoms_to_string( [], Acc ) ->
 	 Acc;
 
-<<<<<<< HEAD
-atom_list_to_string( [ H | T ], Acc ) when is_atom( H )  ->
-	atom_list_to_string( T, Acc ++ get_default_bullet()
-=======
 atoms_to_string( [ H | T ], Acc ) when is_atom( H )  ->
 	atoms_to_string( T, Acc ++ get_default_bullet()
->>>>>>> d0f59f60
 						 ++ io_lib:format(  "~ts~n", [ H ] ) ).
 
 
@@ -769,15 +640,10 @@
 atoms_to_sorted_string( ListOfAtoms ) ->
 	atoms_to_string( lists:sort( ListOfAtoms ) ).
 
-<<<<<<< HEAD
-% Returns a string that pretty-prints the specified list of atoms, with default
-% bullets.
-=======
 
 
 % Returns a string that pretty-prints the specified list of atoms, listed
 % directly in the text.
->>>>>>> d0f59f60
 %
 % Ex: atoms_to_listed_string( [ red, blue, green ] ) returns "red, blue and
 % green".
@@ -789,14 +655,6 @@
 
 
 
-<<<<<<< HEAD
-% Returns a string that pretty-prints the specified list of atoms once ordered,
-% with default bullets.
-%
--spec atoms_to_sorted_string( [ atom() ] ) -> ustring().
-atoms_to_sorted_string( ListOfAtoms ) ->
-	atom_list_to_string( lists:sort( ListOfAtoms ) ).
-=======
 % Returns a string that pretty-prints the specified list of strings, listed
 % directly in the text.
 %
@@ -829,7 +687,6 @@
 	OtherStringsString = text_utils:join( ", ", OtherStrings ),
 
 	text_utils:format( "~s and ~s", [ OtherStringsString, LastString ] ).
->>>>>>> d0f59f60
 
 
 
@@ -1181,13 +1038,10 @@
 
 		_:_ ->
 
-<<<<<<< HEAD
-=======
 			% Useful to obtain the stacktrace of a culprit or to check for
 			% silent errors:
 			%throw( { badly_formatted, FormatString, Values } )
 
->>>>>>> d0f59f60
 			io_lib:format( "[error: badly formatted string output] "
 						   "Format string was '~p', values were '~p'.",
 						   [ FormatString, Values ] )
@@ -1238,21 +1092,12 @@
 
 % Returns a string version of the specified text-like parameter.
 %
-<<<<<<< HEAD
-% Note: using such functions may be a bad practice, as it may lead to loosing
-% the awareness of the types of the variables that are handled. We may even
-% decide in the future to output warning traces whenever the specified element
-% happens not to be a string.
-%
--spec ensure_string( any_string() ) -> string().
-=======
 % Note: using such functions may be a bad practice, as it may lead to losing the
 % awareness of the types of the variables that are handled. We may even decide
 % in the future to output warning traces whenever the specified element happens
 % not to be a string.
 %
 -spec ensure_string( term() ) -> string().
->>>>>>> d0f59f60
 ensure_string( String ) when is_list( String ) ->
 	String;
 
@@ -1266,11 +1111,7 @@
 	float_to_list( F );
 
 ensure_string( U ) ->
-<<<<<<< HEAD
-	throw( { wrong_value, U } ).
-=======
 	throw( { invalid_value, U } ).
->>>>>>> d0f59f60
 
 
 
@@ -1289,11 +1130,7 @@
 	string_to_binary( String );
 
 ensure_binary( String ) ->
-<<<<<<< HEAD
-	throw({ invalid_value, String }).
-=======
 	throw( { invalid_value, String } ).
->>>>>>> d0f59f60
 
 
 % Returns the lexicographic distance between the two specified strings, i.e. the
@@ -1649,8 +1486,6 @@
 			throw( { not_string, String } )
 
 	end.
-<<<<<<< HEAD
-=======
 
 
 
@@ -1679,7 +1514,6 @@
 -spec terms_to_listed_string( [ term() ] ) -> string().
 terms_to_listed_string( Terms ) ->
 	strings_to_listed_string( [ format( "~p", [ T ] ) || T <- Terms ] ).
->>>>>>> d0f59f60
 
 
 
@@ -1707,11 +1541,7 @@
 
 
 
-<<<<<<< HEAD
-% Sets the specified string to lowercase.
-=======
 % Sets the specified string to lowercase, i.e. downcase it.
->>>>>>> d0f59f60
 %
 -spec to_lowercase( string() ) -> string().
 to_lowercase( String ) ->
@@ -1726,11 +1556,7 @@
 
 
 
-<<<<<<< HEAD
-% join( Separator, ListToJoin ), to be used like in:
-=======
 % join( Separator, StringsToJoin ), to be used like in:
->>>>>>> d0f59f60
 %   join( $-, [ "Barbara", "Ann" ] ) = "Barbara-Ann".
 %
 % Separator can be a character, like $a, or a string, like ", ".
