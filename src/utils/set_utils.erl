% Copyright (C) 2016-2018 Olivier Boudeville
%
% This file is part of the Ceylan-Myriad library.
%
% This library is free software: you can redistribute it and/or modify
% it under the terms of the GNU Lesser General Public License or
% the GNU General Public License, as they are published by the Free Software
% Foundation, either version 3 of these Licenses, or (at your option)
% any later version.
% You can also redistribute it and/or modify it under the terms of the
% Mozilla Public License, version 1.1 or later.
%
% This library is distributed in the hope that it will be useful,
% but WITHOUT ANY WARRANTY; without even the implied warranty of
% MERCHANTABILITY or FITNESS FOR A PARTICULAR PURPOSE. See the
% GNU Lesser General Public License and the GNU General Public License
% for more details.
%
% You should have received a copy of the GNU Lesser General Public
% License, of the GNU General Public License and of the Mozilla Public License
% along with this library.
% If not, see <http://www.gnu.org/licenses/> and
% <http://www.mozilla.org/MPL/>.
%
% Author: Olivier Boudeville [olivier (dot) boudeville (at) esperide (dot) com]
% Creation date: July 1, 2007.


% Gathering of various facilities about sets.
%
% A set is a container that:
%
% - does not allow duplicates (adding an element more than once is like adding
% it once)
%
% - has no intrinsic order (yet can be iterated over)
%
% Note: we provide here a basic, general-purpose set support, and do not rely on
% data_utils.hrl which provides a much lighter, alternate level of indirection.
%
% See set_utils_test.erl for the corresponding test.
%
% See also: list_utils.erl and set_utils_test.erl.
%
-module(set_utils).



% Set-related operations are:
%
-export([ new/0, singleton/1, add/2, addAsNew/2, add_element_list/2,
		  union/2, union/1, intersection/2, intersection/1,
		  difference/2, is_set/1, check_set/1, is_subset/2,
		  from_list/1, to_list/1,
		  member/2, is_empty/1, size/1,
		  iterator/1, next/1,
		  delete/2, safe_delete/2, to_string/1 ]).


% Our default elected type of set:
%
% (ordsets may, perhaps in many cases, perform better, yet provide less
% features; ex: no iterators)
%
% Apparently gb_sets are stored as tuples, whose first, top-level element is
% their size (hence fetching the size of a set should be inexpensive)
%
-define( set_impl, gb_sets ).

-type set() :: gb_sets:set().


% For homogeneous sets:
%
% (strangely reported as unused by the compiler: 'type set(_) is unused',
% although exported)
%
%-type set( T ) :: gb_sets:set( T ).


% Element of a set:
-type element() :: term().


% Internally, a kind of enumeration (list) of the elements in the set:
-type iterator() :: gb_sets:iter().


-export_types([ set/0, set/1, element/0, iterator/0 ]).



% Design notes:
%
% The purpose is to provide a set-like container, iterable yet *not preserving
% order*, able to perform some operations (typically: element look-up) more
% efficiently than plain lists, especially when the number of elements becomes

% significant.



% Returns a new empty set.
%
-spec new() -> set().
new() ->
	?set_impl:new().



% Returns a set comprising only specified element.
%
% More elegant than set_utils:add( Foo, set_utils:new() ).
%
-spec singleton( element() ) -> set().
singleton( Element ) ->
	% Not defined for ordsets:
	%?set_impl:singleton( Element ).
	?set_impl:add_element( Element, ?set_impl:new() ).



% Returns a new set formed from the specified one with specified element
% inserted. If this element is already in the specified set, the returned set is
% the same.
%
-spec add( element(), set() ) -> set().
add( Element, Set ) ->
	?set_impl:add_element( Element, Set ).



% Returns a new set formed from the specified one with specified element
% inserted, checking that this element was not already in the original set
% (otherwise a batmatch exception is thrown).
%
-spec addAsNew( element(), set() ) -> set().
addAsNew( Element, Set ) ->
	case ?set_impl:is_member( Element, Set ) of

		false ->
			?set_impl:add_element( Element, Set );

		true ->
			throw( { already_in_set, Element, ?set_impl:to_list( Set ) } )

	end.



% Returns a set made of the specified set to which the elements of the specified
% plain list have been added.
%
-spec add_element_list( list(), set() ) -> set().
%add_element_list( _PlainList=[], Set ) ->
%Set;

%add_element_list( _PlainList=[ H | T ], Set ) ->
%NewSet = ?set_impl:add_element( H, SetImplSet ),
%add_element_list( T, NewSet ).
add_element_list( List, Set ) ->
	AddSet = ?set_impl:from_list( List ),
	?set_impl:union( AddSet, Set ).



% Returns the union of the two specified sets.
%
-spec union( set(), set() ) -> set().
union( FirstSet, SecondSet ) ->
	?set_impl:union( FirstSet, SecondSet ).


% Returns the union of the specified sets.
%
-spec union( [ set() ] ) -> set().
union( ListOfSets ) ->
	?set_impl:union( ListOfSets ).



% Returns the intersection of the two specified sets.
%
-spec intersection( set(), set() ) -> set().
intersection( FirstSet, SecondSet ) ->
	?set_impl:intersection( FirstSet, SecondSet ).


% Returns the intersection of the specified sets.
%
-spec intersection( [ set() ] ) -> set().
intersection( ListOfSets ) ->
	?set_impl:intersection( ListOfSets ).



% Returns the difference between the first specified set and the second,
% i.e. the elements of the first set that are not in the second one.
%
-spec difference( set(), set() ) -> set().
difference( FirstSet, SecondSet ) ->
	?set_impl:difference( FirstSet, SecondSet ).



% Returns whether the specified term appears to be a legit set.
%
-spec is_set( term() ) -> boolean().
is_set( Term ) ->
	?set_impl:is_set( Term ).



% Ensures that the specified term is a set, throws an exception if not.
%
<<<<<<< HEAD
-spec check_set( term() ) -> basic_utils:void().
=======
-spec check_set( term() ) -> void().
>>>>>>> d0f59f60
check_set( Term ) ->
	case is_set( Term ) of

		true ->
			ok;

		false ->
			throw( { not_a_set, Term } )

	end.



% Tells whether the first set is a subset of the second, i.e. if each element of
% the first is also in the second.
%
-spec is_subset( set(), set() ) -> boolean().
is_subset( FirstSet, SecondSet ) ->
	?set_impl:is_subset( FirstSet, SecondSet ).



% Returns a set created from specified list.
%
-spec from_list( list() ) -> set().
from_list( List ) ->
	?set_impl:from_list( List ).



% Returns a list created from the elements of specified set.
%
-spec to_list( set() ) -> list().
to_list( Set ) ->
	?set_impl:to_list( Set ).



% Returns true iff specified element is an element of specified set.
%
-spec member( element(), set() ) -> boolean().
member( Element, Set ) ->
	?set_impl:is_member( Element, Set ).



% Returns whether the specified set is empty.
%
-spec is_empty( set() ) -> boolean().
is_empty( Set ) ->
	% Not defined for ordsets:
	%?set_impl:is_empty( Set ).
	0 =:= ?set_impl:size( Set ).



% Returns the number of elements in specified set.
%
-spec size( set() ) -> basic_utils:count().
size( Set ) ->
	?set_impl:size( Set ).



% Note: iterating could be done with a fold as well (ordsets).


% Returns an iterator that can be used for traversing the entries of the
% specified set.
%
% Note: the iterator is *not* the first iterated element of a set: next/1 shall
% be used even for the very first element.
%
-spec iterator( set() ) -> iterator().
iterator( Set ) ->
	?set_impl:iterator( Set ).



%-spec iterator_from( element(), set() ) ->
%iterator_from( Element, Set ) ->

% Allows the iterators to be gone through.
%
%
-spec next( iterator() ) -> { element(), iterator() } | 'none'.
next( Iterator ) ->
	?set_impl:next( Iterator ).



% Removes the specified element (if any) from the specified set, and returns the
% resulting set.
%
% Note: does not fail if the element was not in the set; use safe_delete/2 to
% ensure that the element was present.
%
-spec delete( term(), set() ) -> set().
delete( Element, Set ) ->
	?set_impl:del_element( Element, Set ).



% Ensures that the specified element was indeed in the specified set before
% removing it, and returning the resulting set.
%
% Note: use delete/2 to delete an element without checking whether the element
% is present in the set.
%
-spec safe_delete( term(), set() ) -> set().
safe_delete( Element, Set ) ->

	case ?set_impl:is_element( Element, Set ) of

		true ->
			?set_impl:del_element( Element, Set );

		false ->
			throw( { non_existing_element_to_delete, Element,
					 ?set_impl:to_list( Set ) } )

	end.



% Returns a textual representation of specified set.
%
-spec to_string( set() ) -> string().
to_string( Set ) ->
	case ?set_impl:size( Set ) of

		0 ->
			"empty set";

		1 ->
			[ Elem ] = ?set_impl:to_list( Set ),
			text_utils:format( "set containing a single element: ~p",
							   [ Elem ] );

		S ->
			ElemStrings = [ text_utils:format( "~p", [ E ] )
							|| E <- ?set_impl:to_list( Set ) ],

			text_utils:format( "set containing following ~B elements:~s",
					[ S, text_utils:strings_to_string( ElemStrings ) ] )

	end.<|MERGE_RESOLUTION|>--- conflicted
+++ resolved
@@ -213,11 +213,7 @@
 
 % Ensures that the specified term is a set, throws an exception if not.
 %
-<<<<<<< HEAD
--spec check_set( term() ) -> basic_utils:void().
-=======
 -spec check_set( term() ) -> void().
->>>>>>> d0f59f60
 check_set( Term ) ->
 	case is_set( Term ) of
 
