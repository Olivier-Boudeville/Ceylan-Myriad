--- conflicted
+++ resolved
@@ -97,8 +97,6 @@
 
 	test_facilities:display( "Displaying list ~p as a string:~s",
 		[ ListOfStrings, text_utils:strings_to_string( ListOfStrings ) ] ),
-<<<<<<< HEAD
-=======
 
 
 	NestedStrings = [ [ "A1" ] ],
@@ -111,7 +109,6 @@
 	% Emulating the way it is used in practice:
 	test_facilities:display( "Displaying nested strings:~s and continuing.",
 		[ text_utils:strings_to_string( Strings ) ] ),
->>>>>>> d0f59f60
 
 
 	LongLine = "This is a long line to test the paragraph formatting.",
@@ -139,15 +136,8 @@
 
 
 	test_facilities:display( "Displaying atom list, obtained from string "
-<<<<<<< HEAD
-							 "list ~p: ~p.",
-							 [ ListOfStrings,
-							   text_utils:strings_to_atom_list(
-								 ListOfStrings ) ] ),
-=======
 							 "list ~p: ~p.", [ ListOfStrings,
 							   text_utils:strings_to_atoms( ListOfStrings ) ] ),
->>>>>>> d0f59f60
 
 
 	FirstTestString = "Hello world!",
