--- conflicted
+++ resolved
@@ -219,11 +219,7 @@
 
 		SemList ->
 
-<<<<<<< HEAD
-			SemString = text_utils:binaries_to_string( SemList ),
-=======
 			SemString = text_utils:binaries_to_string( SemList, IndentationLevel ),
->>>>>>> d0f59f60
 			text_utils:format( "a vocabulary comprising ~B terms:~s",
 							   [ length( SemList ), SemString ] )
 
