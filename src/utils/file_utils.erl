--- conflicted
+++ resolved
@@ -137,8 +137,6 @@
 
 -type bin_file_name() :: binary().
 -type bin_file_path() :: binary().
-<<<<<<< HEAD
-=======
 
 
 % Designates an executable, generally without a path (ex: "foobar"):
@@ -149,7 +147,6 @@
 %
 -type executable_path() :: file_path().
 
->>>>>>> 67312b86
 
 -type directory_name() :: path().
 -type bin_directory_name() :: binary().
@@ -204,10 +201,7 @@
 -export_type([ path/0, bin_path/0,
 			   file_name/0, filename/0, file_path/0,
 			   bin_file_name/0, bin_file_path/0,
-<<<<<<< HEAD
-=======
 			   executable_name/0, executable_path/0,
->>>>>>> 67312b86
 			   directory_name/0, bin_directory_name/0,
 			   extension/0,
 			   entry_type/0,
