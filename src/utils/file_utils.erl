% Copyright (C) 2003-2018 Olivier Boudeville
%
% This file is part of the Ceylan-Myriad library.
%
% This library is free software: you can redistribute it and/or modify
% it under the terms of the GNU Lesser General Public License or
% the GNU General Public License, as they are published by the Free Software
% Foundation, either version 3 of these Licenses, or (at your option)
% any later version.
% You can also redistribute it and/or modify it under the terms of the
% Mozilla Public License, version 1.1 or later.
%
% This library is distributed in the hope that it will be useful,
% but WITHOUT ANY WARRANTY; without even the implied warranty of
% MERCHANTABILITY or FITNESS FOR A PARTICULAR PURPOSE. See the
% GNU Lesser General Public License and the GNU General Public License
% for more details.
%
% You should have received a copy of the GNU Lesser General Public
% License, of the GNU General Public License and of the Mozilla Public License
% along with this library.
% If not, see <http://www.gnu.org/licenses/> and
% <http://www.mozilla.org/MPL/>.
%
% Author: Olivier Boudeville [olivier (dot) boudeville (at) esperide (dot) com]
% Creation date: Saturday, July 12, 2008.


% Gathering of various convenient facilities regarding files.
%
% See file_utils_test.erl for the corresponding test.
%
-module(file_utils).


% Related standard modules: file, filename.



% Filename-related operations.
%
% See also: filename:dirname/1 and basename:dirname/1.
%
-export([ join/1, join/2, convert_to_filename/1,
		  get_extensions/1, get_extension/1, replace_extension/3,

		  exists/1, get_type_of/1, is_file/1,
		  is_existing_file/1, is_existing_file_or_link/1,
		  is_executable/1, is_directory/1, is_existing_directory/1,
		  is_existing_directory_or_link/1,
		  list_dir_elements/1,

		  get_size/1, get_last_modification_time/1, touch/1,
		  create_empty_file/1,

		  get_current_directory/0, set_current_directory/1,

		  filter_by_extension/2, filter_by_extensions/2,
		  filter_by_included_suffixes/2, filter_by_excluded_suffixes/2,

		  find_files_from/1, find_files_with_extension_from/2,
		  find_files_with_excluded_dirs/2,
		  find_files_with_excluded_suffixes/2,
		  find_files_with_excluded_dirs_and_suffixes/3,
		  find_directories_from/1,

		  create_directory/1, create_directory/2,
		  create_directory_if_not_existing/1,
		  create_temporary_directory/0,

		  remove_file/1, remove_file_if_existing/1,
		  remove_files/1, remove_files_if_existing/1,

		  remove_directory/1,

		  copy_file/2, copy_file_if_existing/2, copy_file_in/2,

		  rename/2, move_file/2, change_permissions/2,

		  is_absolute_path/1,
		  ensure_path_is_absolute/1, ensure_path_is_absolute/2,
		  normalise_path/1,

		  is_leaf_among/2,

		  path_to_variable_name/1, path_to_variable_name/2,

		  remove_upper_levels_and_extension/1,

		  get_image_extensions/0, get_image_file_png/1, get_image_file_gif/1 ]).



% I/O section.
%
-export([ open/2, open/3, close/1, close/2,
		  read/2, write/2, write/3,
		  read_whole/1, write_whole/2,
		  read_terms/1, write_terms/2, write_terms/4, write_direct_terms/2 ]).


% Compression-related operations.
%
-export([ get_extension_for/1, compress/2, decompress/2,
		  file_to_zipped_term/1, zipped_term_to_unzipped_file/1,
		  zipped_term_to_unzipped_file/2,
		  files_to_zipped_term/1, files_to_zipped_term/2,
		  zipped_term_to_unzipped_files/1, zipped_term_to_unzipped_files/2 ]).



% For the file_info record:
-include_lib("kernel/include/file.hrl").


% Type declarations:

% A path may designate either a file or a directory (in both case with leading,
% root directories possibly specified).
%
-type path() :: string().
-type bin_path() :: binary().


% Designates a filename, generally without a path (ex: "foobar.txt"):
-type file_name() :: path().

% Just a convenience alias:
-type filename() :: file_name().


% Designates a path to a file (including its filename); ex:
% "../my_dir/other/foobar.txt").
%
-type file_path() :: path().


-type bin_file_name() :: binary().
-type bin_file_path() :: binary().
<<<<<<< HEAD
=======


% Designates a path to an executable; ex:
% "../my_dir/other/run.sh").
%
-type executable_path() :: file_path().

>>>>>>> d0f59f60

-type directory_name() :: path().
-type bin_directory_name() :: binary().


% An extension in a filename (ex: "baz", in "foobar.baz.json"):
-type extension() :: string().


% A leaf name, i.e. the final part of a path (possibly a file or directory).
%
% Ex: in 'aaa/bbb/ccc', 'aaa' is the root, and 'ccc' is the leaf.
%
-type leaf_name() :: string().



% All known types of file entries:
-type entry_type() :: 'device' | 'directory' | 'other' | 'regular' | 'symlink'.


% Relevant flags when opening a file:
%
% (file:mode() not exported currently unfortunately, see
% lib/kernel/src/file.erl)
%
%-type file_open_mode() :: file:mode() | 'ram'.
-type file_open_mode() :: tuple() | atom() | 'ram'.


% The supported compression formats:
-type compression_format() :: 'zip' | 'bzip2' | 'xz'.


% Corresponds to the handle to an open file (typically a file descriptor
% counterpart), but also, possibly, 'standard_io' (for standard output,
% descriptor 1), 'standard_error' (for standard error, descriptor 2), a
% registered name (as an atom), or any PID handling the I/O protocols:
%
-type file() :: file:io_device().



% The various permissions that can be combined for file-like elements:
%
-type permission() :: 'owner_read' | 'owner_write' | 'owner_execute'
					  | 'group_read' | 'group_write' | 'group_execute'
					  | 'other_read' | 'other_write' | 'other_execute'
					  | 'set_user_id' | 'set_group_id'.


-export_type([ path/0, bin_path/0,
			   file_name/0, filename/0, file_path/0,
<<<<<<< HEAD
			   bin_file_name/0, bin_file_path/0,
=======
			   bin_file_name/0, bin_file_path/0, executable_path/0,
>>>>>>> d0f59f60
			   directory_name/0, bin_directory_name/0,
			   extension/0,
			   entry_type/0,
			   permission/0,
			   compression_format/0,
			   file/0 ]).



% Filename-related operations.


% Joins the specified list of path elements.
%
% Note: join/1 added back to file_utils, filename:join( Components ) can be used
% instead. However filename:join( [ "", "my_dir" ] ) results in "/my_dir",
% whereas often we would want "my_dir", which is returned by file_utils:join/1.
%
-spec join( [ path() ] ) -> path().
join( _ComponentList=[ "" | T ] ) ->
	filename:join( T );

join( ComponentList ) ->
	filename:join( ComponentList ).



% Joins the two specified path elements.
%
% Note: join/2 added back to file_utils, filename:join( Name1, Name2 ) can be
% used instead. However filename:join( "", "my_dir" ) results in "/my_dir",
% whereas often we would want "my_dir", which is returned by file_utils:join/2.
%
-spec join( path(), path() ) -> path().
join( _FirstPath="", SecondPath ) ->
	SecondPath ;

join( FirstPath, SecondPath ) ->
	filename:join( FirstPath, SecondPath ).





% Converts specified name to an acceptable filename, filesystem-wise.
%
-spec convert_to_filename( string() ) ->
		file_name(). % none() in case of erlang:error/2
convert_to_filename( Name ) ->

	% Currently we use exactly the same translation rules both for node names
	% and file names (see net_utils:generate_valid_node_name_from/1).

	% Note however that now we duplicate the code instead of calling the
	% net_utils module from here, as otherwise there would be one more module
	% to deploy under some circumstances.

	% Replaces each series of spaces (' '), lower than ('<'), greater than
	% ('>'), comma (','), left ('(') and right (')') parentheses, single (''')
	% and double ('"') quotes, forward ('/') and backward ('\') slashes,
	% ampersand ('&'), tilde ('~'), sharp ('#'), at sign ('@'), all other kinds
	% of brackets ('{', '}', '[', ']'), pipe ('|'), dollar ('$'), star ('*'),
	% marks ('?' and '!'), plus ('+'), other punctation signs (';' and ':') by
	% exactly one underscore:
	%
	% (see also: net_utils:generate_valid_node_name_from/1)
	%
	re:replace( lists:flatten( Name ),
				"( |<|>|,|\\(|\\)|'|\"|/|\\\\|\&|~|"
				"#|@|{|}|\\[|\\]|\\||\\$|\\*|\\?|!|\\+|;|:)+", "_",
				[ global, { return, list } ] ).



% Returns the (ordered) extension(s) of the specified filename.
%
% Ex: [ "baz", "json" ] = get_extensions( "foobar.baz.json" )
%
-spec get_extensions( file_name() ) -> [ extension() ] | 'no_extension'.
get_extensions( Filename ) ->

	case text_utils:split( Filename, _Delimiters=[ $. ] ) of

		[] ->
			no_extension;

		[ _Basename ] ->
			no_extension;

		[ _Basename | Extensions ] ->
			Extensions;

		_ ->
			no_extension

	end.



% Returns the (last) extension of the specified filename.
%
% Ex: "json" = get_extension( "foobar.baz.json" )
%
-spec get_extension( file_name() ) -> extension() | 'no_extension'.
get_extension( Filename ) ->

	case get_extensions( Filename ) of

		no_extension ->
			no_extension;

		Extensions ->
			list_utils:get_last_element( Extensions )

	end.



% Returns a new filename whose extension has been updated.
%
% Ex: replace_extension( "/home/jack/rosie.ttf", ".ttf", ".wav" ) should return
% "/home/jack/rosie.wav".
%
-spec replace_extension( file_name(), extension(), extension() ) -> file_name().
replace_extension( Filename, SourceExtension, TargetExtension ) ->

	case string:rstr( Filename, SourceExtension ) of

		0 ->
			throw( { extension_not_found, SourceExtension, Filename } );

		Index ->
			string:substr( Filename, 1, Index-1 ) ++ TargetExtension

	end.



% Tells whether specified file entry exists, regardless of its type.
%
-spec exists( file_name() ) -> boolean().
exists( EntryName ) ->

	case file:read_file_info( EntryName ) of

		{ ok, _FileInfo } ->
			true;

		{ error, _Reason } ->
			false

	end.



% Returns the type of the specified file entry.
%
-spec get_type_of( file_name() ) -> entry_type().
get_type_of( EntryName ) ->

	% We used to rely on file:read_file_info/1, but an existing symlink pointing
	% to a non-existing entry was triggering the enoent error, while we just
	% wanted to know that the specified entry is an existing (yet dead) symlink.

	% Some tools (e.g. emacs) used thus to get in the way, as apparently they
	% create dead symlinks on purpose, to store information.

	case file:read_link_info( EntryName ) of

		{ ok, #file_info{ type=FileType } } ->
			FileType;

		{ error, eloop } ->
			% Probably a recursive symlink:
			throw( { too_many_symlink_levels, EntryName } );

		{ error, enoent } ->
			throw( { non_existing_entry, EntryName } )

	end.



% Returns whether the specified entry, supposedly existing, is a regular file.
%
% If the specified entry happens not to exist, a
% '{ non_existing_entry, EntryName }' exception will be thrown.
%
-spec is_file( file_name() ) -> boolean().
is_file( EntryName ) ->

	case get_type_of( EntryName ) of

		regular ->
			true ;

		_ ->
			false

	end.



% Returns whether the specified entry exists and is a regular file.
%
% Returns true or false, and cannot trigger an exception.
%
-spec is_existing_file( file_name() ) -> boolean().
is_existing_file( EntryName ) ->

	case exists( EntryName ) andalso get_type_of( EntryName ) of

		regular ->
			true ;

		_ ->
			false

	end.



% Returns whether the specified entry exists and is either a regular file or a
% symbolic link.
%
% Returns true or false, and cannot trigger an exception.
%
-spec is_existing_file_or_link( file_name() ) -> boolean().
is_existing_file_or_link( EntryName ) ->

	case exists( EntryName ) andalso get_type_of( EntryName ) of

		regular ->
			true ;

		symlink ->
			true ;

		_ ->
			false

	end.



% Returns whether the specified entry exists and is executable for its current
% owner (can be either a regular file or a symbolic link).
%
% Returns true or false, and cannot trigger an exception.
%
-spec is_executable( file_name() ) -> boolean().
is_executable( ExecutableName ) ->

	case file:read_file_info( ExecutableName ) of

		{ ok, FileInfo } ->

			#file_info{ type=FileType, mode=Mode } = FileInfo,

			case FileType of

				regular ->

					OwnerExecMask = 8#00100,
					case Mode band OwnerExecMask of

						0 ->
							% Not executable:
							false;

						_ ->
							% One positive case:
							true

					end;

				_ ->

					false

			end;

		_ ->
			false

	end.



% Returns whether the specified entry, supposedly existing, is a directory.
%
% If the specified entry happens not to exist, a
% '{ non_existing_entry, EntryName }' exception will be thrown.
%
-spec is_directory( directory_name() ) -> boolean().
is_directory( EntryName ) ->

	case get_type_of( EntryName ) of

		directory ->
			true ;

		_ ->
			false

	end.



% Returns whether the specified entry exists and is a directory.
%
% Returns true or false, and cannot trigger an exception.
%
-spec is_existing_directory( directory_name() ) -> boolean().
is_existing_directory( EntryName ) ->

	case exists( EntryName ) andalso get_type_of( EntryName ) of

		directory ->
			true ;

		_ ->
			false

	end.



% Returns whether the specified entry exists and is a directory or a symbolic
% link.
%
% Returns true or false, and cannot trigger an exception.
%
-spec is_existing_directory_or_link( directory_name() ) -> boolean().
is_existing_directory_or_link( EntryName ) ->

	case exists( EntryName ) andalso get_type_of( EntryName ) of

		directory ->
			true ;

		symlink ->
			true ;

		_ ->
			false

	end.



% Returns a tuple made of a four lists describing the file elements found in
% specified directory: { Files, Directories, OtherFiles, Devices }.
%
% Note that Files include symbolic links (dead or not).
%
-spec list_dir_elements( directory_name() ) ->
	{ [ file_name() ], [ directory_name() ], [ file_name() ], [ file_name() ] }.
list_dir_elements( Dirname ) ->

	%io:format( "list_dir_elements for '~s'.~n", [ Dirname ] ),

	{ ok, LocalDirElements } = file:list_dir( Dirname ),

	classify_dir_elements( Dirname, LocalDirElements, _Devices=[],
			_Directories=[], _Files=[], _OtherFiles=[] ).



-spec get_size( file_name() ) -> system_utils:byte_size().
get_size( Filename ) ->

	case file:read_file_info( Filename ) of

		{ ok, #file_info{ size=Size } } ->
			Size;

		{ error, Reason } ->
			throw( { file_info_failure, Reason, Filename } )

	end.



% Returns the last time at which the content of specified file was modified (not
% counting attribute or permission changes), according to the filesystem.
%
% Said time will be expressed as an integer number of seconds since (or before)
% Unix time epoch, which is 1970-01-01 00:00 UTC.
%
-spec get_last_modification_time( file_name() ) -> time_utils:posix_seconds().
get_last_modification_time( Filename ) ->

	case file:read_file_info( Filename, [ { time, posix } ] ) of

		{ ok, #file_info{ mtime=Seconds } } ->
			Seconds;

		{ error, Reason } ->
			throw( { file_info_failure, Reason, Filename } )

	end.



% Updates the modification time (the last time at which its content was reported
% as modified according to the filesystem) of the specified file, which must
% already exist.
%
% Note: leaves last access time unchanged, updates both modification and change
% times.
%
% See also: create_empty_file/1
%
-spec touch( file_name() ) -> void().
touch( Filename ) ->

	case is_existing_file( Filename ) of

		true ->
			% -c: do not create any file
			% -m: change only the modification time
			%
			case system_utils:run_executable( "/bin/touch -c -m '"
												  ++ Filename ++ "'" ) of

				{ 0, _Output } ->
					ok;

				{ ErrorCode, Output } ->
					throw( { touch_failed, Output, ErrorCode, Filename } )

			end;

		false ->
			throw( { non_existing_file_to_touch, Filename } )

	end.



% Creates an empty file bearing the specified filename (other use of touch).
%
% Potentially useful as a last-resort debugging tool (when no console output or
% applicative trace can be relied upon, we can at least leave side-effects on
% the filesystem).
%
% Note: of course a simple 'os:cmd( "/bin/touch ~/my-message.debug" ).' may be
% of use as well.
%
% See also: touch/1.
%
-spec create_empty_file( file_name() ) -> void().
create_empty_file( Filename ) ->

	case system_utils:run_executable( "/bin/touch '" ++ Filename ++ "'" ) of

		{ 0, _Output } ->
			ok;

		{ ErrorCode, Output } ->
			throw( { empty_file_creation_failed, Output, ErrorCode, Filename } )

	end.



% Returns the current directory, as a plain string.
%
% Throws an exception on failure.
%
-spec get_current_directory() -> directory_name().
get_current_directory() ->

	case file:get_cwd() of

		{ ok, Dir } ->
			Dir;

		{ error, Reason } ->
			throw( { failed_to_determine_current_directory, Reason } )

	end.



% Sets the specified directory as current directory.
%
% Throws an exception on failure.
%
-spec set_current_directory( directory_name() ) -> void().
set_current_directory( DirName ) ->

	 % For more detail of { 'error', atom() }, refer to type specifications of
	 % erlang files: file.erl and file.hrl.

	case file:set_cwd( DirName ) of

		ok ->
			ok;

		{ error, Error } ->
			throw( { set_current_directory_failed, DirName, Error } )

	end.



% Helper function.
%
% Returns a tuple containing four lists corresponding to the sorting of all
% file elements: { Directories, Files, Devices, OtherFiles }.
%
% Note that Files include symbolic links (dead or not).
%
classify_dir_elements( _Dirname, _Elements=[], Devices, Directories, Files,
					   OtherFiles ) ->
	% Note the reordering:
	{ Files, Directories, OtherFiles, Devices };

classify_dir_elements( Dirname, _Elements=[ H | T ], Devices, Directories,
					   Files, OtherFiles ) ->

	 case get_type_of( filename:join( Dirname, H ) ) of

		device ->
			classify_dir_elements( Dirname, T, [ H | Devices ], Directories,
								   Files, OtherFiles );

		directory ->
			classify_dir_elements( Dirname, T, Devices, [ H | Directories ],
								   Files, OtherFiles );

		regular ->
			classify_dir_elements( Dirname, T, Devices, Directories,
								  [ H | Files ], OtherFiles );

		% Managed as regular files:
		symlink ->
			classify_dir_elements( Dirname, T, Devices, Directories,
								   [ H | Files ], OtherFiles );

		other ->
			classify_dir_elements( Dirname, T, Devices, Directories,
								   Files, [ H | OtherFiles ] )

	end.




% Regarding extensions: we could canonicalise their case, so that ".png" and
% ".PNG" are treated the same.


% Returns a list containing all elements of Filenames list whose extension is
% the specified one (ex: ".dat").
%
-spec filter_by_extension( [ file_name() ], extension() ) -> [ file_name() ].
filter_by_extension( Filenames, Extension ) ->
	filter_by_extension( Filenames, Extension, _Acc=[] ).


filter_by_extension( _Filenames=[], _Extension, Acc ) ->
	Acc ;

filter_by_extension( _Filenames=[ H | T ], Extension, Acc ) ->

	case filename:extension( H ) of

		Extension ->
			filter_by_extension( T, Extension, [ H | Acc ] ) ;

		_Other ->
			filter_by_extension( T, Extension, Acc )

	end.



% Returns a list containing all elements of Filenames list whose extension
% corresponds to one of the specified extensions (ex: [ ".dat", ".png" ]).
%
-spec filter_by_extensions( [ file_name() ], [ extension() ] ) ->
								 [ file_name() ].
filter_by_extensions( Filenames, Extensions ) ->
	filter_by_extensions( Filenames, Extensions, _Acc=[] ).


filter_by_extensions( _Filenames=[], _Extensions, Acc ) ->
	Acc ;

filter_by_extensions( _Filenames=[ F | T ], Extensions, Acc ) ->

	case lists:member( filename:extension( F ), Extensions ) of

		true ->
			filter_by_extensions( T, Extensions, [ F | Acc ] ) ;

		false ->
			filter_by_extensions( T, Extensions, Acc )

	end.



% Returns a list containing all elements of the Filenames list which match any
% of the specified suffixes.
%
-spec filter_by_included_suffixes( [ file_name() ], [ string() ] ) ->
										 [ file_name() ].
filter_by_included_suffixes( Filenames, IncludedSuffixes ) ->
	[ F || F <- Filenames, has_matching_suffix( F, IncludedSuffixes ) ].


% Returns a list containing all elements of the Filenames list which do not
% match any of the specified suffixes.
%
-spec filter_by_excluded_suffixes( [ file_name() ], [ string() ] ) ->
										 [ file_name() ].
filter_by_excluded_suffixes( Filenames, ExcludedSuffixes ) ->
	[ F || F <- Filenames, not has_matching_suffix( F, ExcludedSuffixes ) ].




-spec has_matching_suffix( file_name(), [ string() ] ) -> boolean().
has_matching_suffix( _Filename, _ExcludedSuffixes=[] ) ->
	false;

has_matching_suffix( Filename, [ S | OtherS ] ) ->

	% We have to avoid feeding string:substr/2 with a start position that is not
	% strictly positive, otherwise we would trigger a function clause error:

	LenFile = length( Filename ),
	LenSuffix = length( S ),

	case LenFile - LenSuffix + 1 of

		StartPos when StartPos > 0 ->

			case string:substr( Filename, StartPos ) of

				S ->
					true;

				_ ->
					has_matching_suffix( Filename, OtherS )

			end;

		_ ->
			has_matching_suffix( Filename, OtherS )

	end.




% Section dedicated to the look-up of files, with various variations (with or
% without extensions, with or without excluded directories, etc.)



% Returns the list of all regular files found from the root, in the whole
% subtree (i.e. recursively).
%
% All extensions and suffixes accepted, no excluded directories.
%
% All returned pathnames are relative to this root.
% Ex: [ "./a.txt", "./tmp/b.txt" ].
%
-spec find_files_from( directory_name() ) -> [ file_name() ].
find_files_from( RootDir ) ->
	find_files_from( RootDir, _CurrentRelativeDir="", _Acc=[] ).



% Helper.
find_files_from( RootDir, CurrentRelativeDir, Acc ) ->

	%io:format( "find_files_from with root = '~s', current = '~s'.~n",
	%	[ RootDir, CurrentRelativeDir ] ),

	{ RegularFiles, Directories, _OtherFiles, _Devices } = list_dir_elements(
		join( RootDir, CurrentRelativeDir ) ),

	Acc ++ list_files_in_subdirs( Directories, RootDir, CurrentRelativeDir, [] )
		++ prefix_files_with( CurrentRelativeDir, RegularFiles ).


% Specific helper for find_files_from/3 above:
list_files_in_subdirs( _Dirs=[], _RootDir, _CurrentRelativeDir, Acc ) ->
	Acc;

list_files_in_subdirs( _Dirs=[ H | T ], RootDir, CurrentRelativeDir, Acc ) ->

	%io:format( "list_files_in_subdirs with root = '~s', current = '~s' "
	%	"and H='~s'.~n", [ RootDir, CurrentRelativeDir, H ] ),

	list_files_in_subdirs( T, RootDir, CurrentRelativeDir,
		find_files_from( RootDir, join( CurrentRelativeDir, H ), [] ) ++ Acc ).



% Returns the list of all regular files found from the root with specified
% extension, in the whole subtree (i.e. recursively).
%
% All returned pathnames are relative to this root.
% Ex: [ "./a.txt", "./tmp/b.txt" ].
%
-spec find_files_with_extension_from( directory_name(), extension() )
		-> [ file_name() ].
find_files_with_extension_from( RootDir, Extension ) ->
	find_files_with_extension_from( RootDir, _CurrentRelativeDir="",
									Extension, _Acc=[] ).



% Helper.
find_files_with_extension_from( RootDir, CurrentRelativeDir, Extension, Acc ) ->

	%io:format( "find_files_from in ~s.~n", [ CurrentRelativeDir ] ),

	{ RegularFiles, Directories, _OtherFiles, _Devices } = list_dir_elements(
		join( RootDir, CurrentRelativeDir ) ),

	Acc ++ list_files_in_subdirs_with_extension( Directories, Extension,
										RootDir, CurrentRelativeDir, [] )
		++ prefix_files_with( CurrentRelativeDir,
			filter_by_extension( RegularFiles, Extension ) ).


% Helper for find_files_with_extension_from/4:
list_files_in_subdirs_with_extension( _Dirs=[], _Extension, _RootDir,
									  _CurrentRelativeDir, Acc) ->
	Acc;

list_files_in_subdirs_with_extension( _Dirs=[ H | T ], Extension, RootDir,
									  CurrentRelativeDir, Acc ) ->
	list_files_in_subdirs_with_extension( T, Extension, RootDir,
		CurrentRelativeDir,
		find_files_with_extension_from( RootDir, join( CurrentRelativeDir, H ),
			Extension, [] ) ++ Acc ).




% Returns the list of all regular files found from the root, in the whole
% subtree (i.e. recursively), with specified directories excluded.
%
% Note that the excluded directories can be specified as a full path (ex:
% "foo/bar/not-wanted"), for just as a final directory name (ex:
% "my-excluded-name"). In the latter case, all directories bearing that name
% (ex: "foo/bar/my-excluded-name") will be excluded as well.
%
% Thus when a directory D is specified in the excluded list, each traversed
% directory T will be compared twice to D: T will be matched against D, and
% against filename:basename(T), i.e. its final name, as well. As soon as one
% matches, T will be excluded.
%
% All extensions accepted.
%
% All returned pathnames are relative to this root.
% Ex: [ "./a.txt", "./tmp/b.txt" ].
%
-spec find_files_with_excluded_dirs( directory_name(), [ directory_name() ] )
		-> [ file_name() ].
find_files_with_excluded_dirs( RootDir, ExcludedDirList ) ->
	find_files_with_excluded_dirs( RootDir, _CurrentRelativeDir="",
								  ExcludedDirList, _Acc=[] ).


% Helper.
find_files_with_excluded_dirs( RootDir, CurrentRelativeDir, ExcludedDirList,
							Acc ) ->

	%io:format( "find_files_with_excluded_dirs in ~s.~n",
	% [ CurrentRelativeDir ] ),

	{ RegularFiles, Directories, _OtherFiles, _Devices } = list_dir_elements(
		join( RootDir, CurrentRelativeDir ) ),

	% If for example ExcludedDirList=[ ".svn" ], we want to eliminate not only
	% ".svn" but also all "foo/bar/.svn", i.e. all directories having the same
	% (last) name:
	%
	FilteredDirectories = [ D || D <- Directories,
		not ( lists:member( join( CurrentRelativeDir, D ), ExcludedDirList )
			 or lists:member( D, ExcludedDirList ) ) ],

	Acc ++ list_files_in_subdirs_excluded_dirs( FilteredDirectories, RootDir,
								CurrentRelativeDir, ExcludedDirList, _Acc=[] )
		++ prefix_files_with( CurrentRelativeDir, RegularFiles ).


% Specific helper for find_files_with_excluded_dirs/4 above:
list_files_in_subdirs_excluded_dirs( _Dirs=[], _RootDir,
		_CurrentRelativeDir, _ExcludedDirList, Acc ) ->
	Acc;

list_files_in_subdirs_excluded_dirs( _Dirs=[ H | T ], RootDir,
		CurrentRelativeDir, ExcludedDirList, Acc ) ->

	list_files_in_subdirs_excluded_dirs( T, RootDir, CurrentRelativeDir,
		ExcludedDirList,
		find_files_with_excluded_dirs( RootDir, join( CurrentRelativeDir, H ),
			ExcludedDirList, [] ) ++ Acc ).





% Returns the list of all regular files found from the root which do not match
% any of the specified suffixes, in the whole subtree (i.e. recursively).
%
% All returned pathnames are relative to this root.
% Ex: [ "./a.txt", "./tmp/b.txt" ].
%
-spec find_files_with_excluded_suffixes( directory_name(), [ string() ])
		-> [ file_name() ].
find_files_with_excluded_suffixes( RootDir, ExcludedSuffixes ) ->
	find_files_with_excluded_suffixes( RootDir, _CurrentRelativeDir="",
									  ExcludedSuffixes, _Acc=[] ).



% Helper:
find_files_with_excluded_suffixes( RootDir, CurrentRelativeDir,
										ExcludedSuffixes, Acc ) ->

	%io:format( "find_files_with_excluded_suffixes in ~s.~n",
	% [ CurrentRelativeDir ] ),

	{ RegularFiles, Directories, _OtherFiles, _Devices } = list_dir_elements(
		join( RootDir, CurrentRelativeDir ) ),

	Acc ++ list_files_in_subdirs_with_excluded_suffixes( Directories,
			ExcludedSuffixes, RootDir, CurrentRelativeDir, [] )
		++ prefix_files_with( CurrentRelativeDir,
			filter_by_excluded_suffixes( RegularFiles, ExcludedSuffixes ) ).




% Helper for find_files_with_excluded_suffixes/4:
-spec list_files_in_subdirs_with_excluded_suffixes( list(), [ string() ],
		directory_name(), directory_name(), [ file_name() ]) -> [ file_name() ].
list_files_in_subdirs_with_excluded_suffixes( [], _ExcludedSuffixes, _RootDir,
									_CurrentRelativeDir, Acc ) ->
	Acc;

list_files_in_subdirs_with_excluded_suffixes( [ H | T ], ExcludedSuffixes,
								  RootDir, CurrentRelativeDir, Acc ) ->
	list_files_in_subdirs_with_excluded_suffixes( T, ExcludedSuffixes, RootDir,
		CurrentRelativeDir,
		find_files_with_excluded_suffixes( RootDir,
			 join( CurrentRelativeDir, H ), ExcludedSuffixes, [] ) ++ Acc ).






% Returns the list of all regular files found from the root with specified
% suffix, in the whole subtree (i.e. recursively), with specified directories
% excluded.
%
% Note that the excluded directories can be specified as a full path (ex:
% "foo/bar/not-wanted"), for just as a final directory name (ex:
% "my-excluded-name"). In the latter case, all directories bearing that name
% (ex: "foo/bar/my-excluded-name") will be excluded as well.
%
% Thus when a directory D is specified in the excluded list, each traversed
% directory T will be compared twice to D: T will be matched against D, and
% against filename:basename(T), i.e. its final name, as well. As soon as one
% matches, T will be excluded.
%
% All returned pathnames are relative to this root.
% Ex: [ "./a.txt", "./tmp/b.txt" ].
%
-spec find_files_with_excluded_dirs_and_suffixes( directory_name(),
		[ directory_name() ], [ string() ] ) -> [ file_name() ].
find_files_with_excluded_dirs_and_suffixes( RootDir, ExcludedDirList,
										   ExcludedSuffixes ) ->

	%{ ok, CurrentDir } = file:get_cwd(),
	%io:format( "find_files_with_excluded_dirs_and_suffixes: current is ~s, "
	%		  "root is ~s.~n", [ CurrentDir, RootDir ] ),

	find_files_with_excluded_dirs_and_suffixes( RootDir,
			_CurrentRelativeDir="", ExcludedDirList, ExcludedSuffixes, _Acc=[]
											   ).


% Helper:
find_files_with_excluded_dirs_and_suffixes( RootDir, CurrentRelativeDir,
		ExcludedDirList, ExcludedSuffixes, Acc ) ->

	%io:format( "find_files_with_excluded_dirs_and_suffixes in ~s / ~s.~n",
	% [ RootDir, CurrentRelativeDir ] ),

	{ RegularFiles, Directories, _OtherFiles, _Devices } = list_dir_elements(
		join( RootDir, CurrentRelativeDir ) ),

	% If for example ExcludedDirList=[ ".svn" ], we want to eliminate not only
	% ".svn" but also all "foo/bar/.svn", i.e. all directories having the same
	% (last) name:
	%
	FilteredDirectories = [ D || D <- Directories,
		not ( lists:member( join( CurrentRelativeDir, D ), ExcludedDirList )
			 or lists:member( D, ExcludedDirList ) ) ],

	Acc ++ list_files_in_subdirs_excluded_dirs_and_suffixes(
			FilteredDirectories, RootDir, CurrentRelativeDir,
			ExcludedDirList, ExcludedSuffixes, _Acc=[] )
		++ prefix_files_with( CurrentRelativeDir,
			filter_by_excluded_suffixes( RegularFiles, ExcludedSuffixes ) ).




% Specific helper for find_files_with_excluded_dirs_and_suffixes/5 above:
list_files_in_subdirs_excluded_dirs_and_suffixes( _Dirs=[], _RootDir,
		_CurrentRelativeDir, _ExcludedDirList, _ExcludedSuffixes, Acc ) ->
	Acc;

list_files_in_subdirs_excluded_dirs_and_suffixes( _Dirs=[ H | T ], RootDir,
		CurrentRelativeDir, ExcludedDirList, ExcludedSuffixes, Acc ) ->
	list_files_in_subdirs_excluded_dirs_and_suffixes( T, RootDir,
		CurrentRelativeDir, ExcludedDirList, ExcludedSuffixes,
		find_files_with_excluded_dirs_and_suffixes( RootDir,
			join(CurrentRelativeDir,H), ExcludedDirList, ExcludedSuffixes, [] )
		++ Acc ).




-spec prefix_files_with( directory_name(), [ file_name() ] ) -> [ file_name() ].
prefix_files_with( RootDir, Files ) ->
	%io:format( "Prefixing ~p with '~s'.~n", [ Files, RootDir ] ),
	prefix_files_with( RootDir, Files, _Acc=[] ).


% Helper:
prefix_files_with( _RootDir, _Files=[], Acc ) ->
	Acc;

prefix_files_with( RootDir, [ H| T ], Acc ) ->
	prefix_files_with( RootDir, T, [ join( RootDir, H ) | Acc ] ).




% Returns the list of all directories found from the root, in the whole subtree
% (i.e. recursively).
%
% All returned pathnames are relative to this root.
% Ex: [ "./my-dir", "./tmp/other-dir" ].
%
-spec find_directories_from( directory_name() ) -> [ directory_name() ].
find_directories_from( RootDir ) ->
	find_directories_from( RootDir, "", _Acc=[] ).


% Helper:
find_directories_from( RootDir, CurrentRelativeDir, Acc ) ->

	%io:format( "find_directories_from in ~s.~n", [ CurrentRelativeDir ] ),

	{ _RegularFiles, Directories, _OtherFiles, _Devices } = list_dir_elements(
		join( RootDir, CurrentRelativeDir ) ),

	Acc ++ list_directories_in_subdirs( Directories,
			RootDir, CurrentRelativeDir, _Acc=[] )
		++ prefix_files_with( CurrentRelativeDir, Directories ).



% Helper:
list_directories_in_subdirs( _Dirs=[], _RootDir, _CurrentRelativeDir, Acc ) ->
	Acc;

list_directories_in_subdirs( _Dirs=[ H | T ], RootDir, CurrentRelativeDir,
							 Acc ) ->
	list_directories_in_subdirs( T, RootDir, CurrentRelativeDir,
		find_directories_from( RootDir, join( CurrentRelativeDir, H ), _Acc=[] )
		++ Acc ).



% Creates specified directory, without creating any intermediate (parent)
% directory that would not exist.
%
% Throws an exception if the operation failed.
%
-spec create_directory( directory_name() ) -> void().
create_directory( Dirname ) ->
	create_directory( Dirname, create_no_parent ).



% Creates the specified directory.
%
% If 'create_no_parent' is specified, no intermediate (parent) directory will be
% created.
%
% If 'create_parents' is specified, any non-existing intermediate (parent)
% directory will be created.
%
% Throws an exception if the operation fails, for example if the directory is
% already existing ( { create_directory_failed, "foobar", eexist } ).
%
-spec create_directory( directory_name(),
	   'create_no_parent' | 'create_parents' ) -> void().
create_directory( Dirname, create_no_parent ) ->

	case file:make_dir( Dirname ) of

		ok ->
			ok;

		{ error, Reason } ->
			throw( { create_directory_failed, Dirname, Reason } )

	end;

create_directory( Dirname, create_parents ) ->
	create_dir_elem( filename:split( Dirname ), "" ).



% Creates specified directory (but not any parents), if not already existing.
%
% Throws an exception if the operation fails.
%
-spec create_directory_if_not_existing( directory_name() ) -> void().
create_directory_if_not_existing( Dirname ) ->

	case is_existing_directory( Dirname ) of

		true ->
			ok;

		false ->
			create_directory( Dirname )

	end.



% Helper:
create_dir_elem( _Elems=[], _Prefix ) ->
	ok;

create_dir_elem( _Elems=[ H | T ], Prefix ) ->

	NewPrefix = join( Prefix, H ),

	case exists( NewPrefix ) of

		true ->
			ok ;

		false ->
			create_directory( NewPrefix, create_no_parent )

	end,
	create_dir_elem( T, NewPrefix ).



% Creates a non previously existing temporary directory, and returs its full
% path.
%
-spec create_temporary_directory() -> directory_name().
create_temporary_directory() ->

	TmpDir = join( [ "/tmp", system_utils:get_user_name(),
					 id_utils:generate_uuid() ] ),

	case exists( TmpDir ) of

		true ->
			% Very bad luck apparently, or same random root:
			create_temporary_directory();

		false ->
			create_directory( TmpDir, create_parents ),
			TmpDir

	end.



% Removes (deletes) specified file, specified as a plain string.
%
% Throws an exception if any problem occurs.
%
-spec remove_file( file_name() ) -> void().
remove_file( Filename ) ->

	%io:format( "## Removing file '~s'.~n", [ Filename ] ),

	case file:delete( Filename ) of

		ok ->
			ok;

		Error ->
			throw( { remove_file_failed, Filename, Error } )

	end.



% Removes (deletes) specified files, specified as a list of plain strings.
%
-spec remove_files( [ file_name() ] ) -> void().
remove_files( FilenameList ) ->
	[ remove_file( Filename ) || Filename <- FilenameList ].



% Removes specified file, specified as a plain string, iff it is already
% existing, otherwise does nothing.
%
-spec remove_file_if_existing( file_name() ) -> void().
remove_file_if_existing( Filename ) ->

	case is_existing_file( Filename ) of

		true ->
			remove_file( Filename );

		false ->
			ok

	end.



% Removes each specified file, in specified list of plain strings, iff it is
% already existing.
%
-spec remove_files_if_existing( [ file_name() ] ) -> void().
remove_files_if_existing( FilenameList ) ->
	[ remove_file_if_existing( Filename ) || Filename <- FilenameList ].



% Removes specified directory, which must be empty.
%
-spec remove_directory( directory_name() ) -> void().
remove_directory( DirectoryName ) ->

	%io:format( "## Removing directory '~s'.~n", [ DirectoryName ] ),

	case file:del_dir( DirectoryName ) of

		ok ->
			ok;

		{ error, Reason } ->
			throw( { remove_directory_failed, Reason, DirectoryName } )

	end.



% Copies a specified file to a given destination filename (not a directory name,
% see copy_file_in/2 for that), overwriting any previous file.
%
% Note: content is copied and permissions are preserved (ex: the copy of an
% executable file will be itself executable, other permissions as well, unlike
% /bin/cp which relies on umask).
%
-spec copy_file( file_name(), file_name() ) -> void().
copy_file( SourceFilename, DestinationFilename ) ->

	% First, checks the source file exists and retrieves its meta-information:
	case file:read_file_info( SourceFilename ) of

		{ ok, #file_info{ mode=Mode } } ->

			case file:copy( SourceFilename, DestinationFilename ) of

				{ ok, _ByteCount } ->
					% Now sets the permissions of the copy:
					ok = file:change_mode( DestinationFilename, Mode );

				Error ->
					throw( { copy_file_failed, SourceFilename,
							 DestinationFilename, Error } )

			end;

		{ error, Reason } ->
			throw( { copy_file_failed, SourceFilename, Reason } )

	end.



% Copies a specified file in a given destination directory, overwriting any
% previous file, and returning the full path of the copied file.
%
% Note: content is copied and permissions are preserved (ex: the copy of an
% executable file will be itself executable, other permissions as well, unlike
% /bin/cp which relies on umask).
%
-spec copy_file_in( file_name(), directory_name() ) -> file_name().
copy_file_in( SourceFilename, DestinationDirectory ) ->

	Filename = filename:basename( SourceFilename ),

	TargetPath = join( DestinationDirectory, Filename ),

	copy_file( SourceFilename, TargetPath ),

	TargetPath.



% Copies a specified file to a given destination iff it is already existing.
%
% Note: content is copied and permissions are preserved (ex: the copy of an
% executable file will be itself executable).
%
-spec copy_file_if_existing( file_name(), file_name() ) -> void().
copy_file_if_existing( SourceFilename, DestinationFilename ) ->

	case is_existing_file( SourceFilename ) of

		true ->
			copy_file( SourceFilename, DestinationFilename );

		false ->
			ok

	end.



% Renames specified file.
%
-spec rename( file_name(), file_name() ) -> void().
rename( SourceFilename, DestinationFilename ) ->
	move_file( SourceFilename, DestinationFilename ).



% Moves specified file so that it is now designated by specified filename.
%
-spec move_file( file_name(), file_name() ) -> void().
move_file( SourceFilename, DestinationFilename ) ->

	%io:format( "## Moving file '~s' to '~s'.~n",
	%		   [ SourceFilename, DestinationFilename ] ),

	%copy_file( SourceFilename, DestinationFilename ),
	%remove_file( SourceFilename ).

	% Simpler, better:
	case file:rename( SourceFilename, DestinationFilename ) of

		ok ->
			ok;

		Error ->
			throw( { move_file_failed, Error,  SourceFilename,
					 DestinationFilename } )

	end.



% Returns the low-level permission associated to specified one.
%
-spec get_permission_for( permission() | [ permission() ] ) -> integer().
get_permission_for( owner_read ) ->
	8#00400;

get_permission_for( owner_write ) ->
	8#00200;

get_permission_for( owner_execute ) ->
	8#00100;

get_permission_for( group_read ) ->
	8#00040;

get_permission_for( group_write ) ->
	8#00020;

get_permission_for( group_execute ) ->
	8#00010;

get_permission_for( other_read ) ->
	8#00004;

get_permission_for( other_write ) ->
	8#00002;

get_permission_for( other_execute ) ->
	8#00001;

get_permission_for( set_user_id ) ->
	16#800;

get_permission_for( set_group_id ) ->
	16#400;

get_permission_for( PermissionList ) when is_list( PermissionList ) ->
	lists:foldl( fun( P, Acc ) ->
						 get_permission_for( P ) + Acc
				 end,
				 _Acc0=0,
				 PermissionList ).



% Changes the permissions of specified file.
%
-spec change_permissions( file_name(), permission() | [ permission() ] ) ->
								void().
change_permissions( Filename, NewPermissions ) ->

	ActualPerms = get_permission_for( NewPermissions ),

	case file:change_mode( Filename, ActualPerms ) of

		ok ->
			ok;

		{ error, Reason } ->
			throw( { change_permission_failed, Reason, Filename,
					 NewPermissions } )

	end.



% Tells whether the specified path is an absolute one.
%
% A path is deemed absolute iff it starts with "/".
%
-spec is_absolute_path( path() ) -> boolean().
is_absolute_path( _Path=[ $/ | _Rest ] ) ->
	true;

is_absolute_path( _Path ) ->
	false.



% Returns an absolute, normalised path corresponding to specified path.
%
% If it is not already absolute, it will made so by using the current working
% directory.
%
-spec ensure_path_is_absolute( path() ) -> path().
ensure_path_is_absolute( Path ) ->

	AbsPath = case is_absolute_path( Path ) of

		true ->
			% Already absolute:
			Path;

		false ->
			% Relative, using current directory as base:
			join( get_current_directory(), Path )

	end,

	normalise_path( AbsPath ).



% Returns an absolute path corresponding to specified path, using base path as
% root directory (this must be an absolute path).
%
% Ex: ensure_path_is_absolute( "tmp/foo", "/home/dalton" ) will return
% "/home/dalton/tmp/foo".
%
-spec ensure_path_is_absolute( path(), path() ) -> path().
ensure_path_is_absolute( TargetPath, BasePath ) ->

	case is_absolute_path( TargetPath ) of

		true ->
			% Already absolute:
			TargetPath;

		false ->
			% Relative, using specified base directory:
			case is_absolute_path( BasePath ) of

				true ->
					join( BasePath, TargetPath );

				false ->
					throw( { base_path_not_absolute, BasePath } )
			end

	end.



% Normalises specified path (canonicalise it), by translating it so that no
% superfluous '.' or '..' is present afterwards.
%
% For example, "/home/garfield/../lisa/./src/.././tube" shall be normalised in
% "/home/lisa/tube".
%
-spec normalise_path( path() ) -> path().
normalise_path( _Path="." ) ->
	".";
	%get_current_directory();

normalise_path( Path ) ->

	%io:format( "Normalising path '~p'.~n", [ Path ] ),

	ElemList = filename:split( Path ),

	join( filter_elems( ElemList, _Acc=[] ) ).


filter_elems( _ElemList=[], Acc ) ->
	lists:reverse( Acc );

filter_elems( _ElemList=[ "." | T ], Acc ) ->
	filter_elems( T, Acc );

filter_elems( _ElemList=[ ".." | T ], Acc ) ->
	filter_elems( T, tl( Acc ) );

filter_elems( _ElemList=[ E | T ], Acc ) ->
	filter_elems( T, [ E | Acc ] ).



% The approach below would not work with, for example, "X/Y/Z/../../A":

%	RevElemList = lists:reverse( filename:split( Path ) ),

%	% Returns in the right order:
%	join( filter_elems( RevElemList, _Acc=[] ) ).


% filter_elems( _Elems=[], Acc ) ->
%	Acc;

% filter_elems( _Elems=[ "." | T ], Acc ) ->
%	filter_elems( T, Acc );

% filter_elems( _Elems=[ "..", _E | T ], Acc ) ->
%	filter_elems( T, Acc );

% filter_elems( _Elems=[ E | T ], Acc ) ->
%	filter_elems( T, [ E | Acc ] ).



% Tells whether specified basename (ex: a pathless filename) is among the
% specified list of full paths; returns either false or the first full path
% found corresponding to that leaf element.
%
% Ex:
%  false = file_utils:is_leaf_among( "xx", [ "a/b/c/yy", "d/e/zz" ] )
%  "a/b/c/xx"  = file_utils:is_leaf_among( "xx", [ "a/b/c/xx", "d/e/zz" ] )
%
-spec is_leaf_among( leaf_name(), [ path() ] ) -> { 'false' | path() }.
is_leaf_among( _LeafName, _PathList=[] ) ->
	false;

is_leaf_among( LeafName, _PathList=[ Path | T ] ) ->

	case filename:basename( Path ) of

		LeafName ->
			Path;

		_  ->
			is_leaf_among( LeafName, T )

	end.



% Converts specified path (full filename, like '/home/jack/test.txt' or
% './media/test.txt') into a variable name licit in most programming languages
% (ex: C/C++).
%
% Rule here is:
%  - variable name starts with a prefix, user-supplied or the default one
%  - any leading './' is removed
%  - '-' becomes '_'
%  - '.' becomes '_'
%  - '/' becomes '_'
%
-spec path_to_variable_name( path() ) -> string().
path_to_variable_name( Filename ) ->
	path_to_variable_name( Filename, "File_" ).



% Removes any leading './'.
%
-spec path_to_variable_name( path(), string() ) -> string().
path_to_variable_name( [ $.,$/ | T ], Prefix ) ->
	convert( T, Prefix );

path_to_variable_name( Filename, Prefix ) ->
	convert( Filename, Prefix ).



% Helper function:
%
convert( Filename, Prefix ) ->

	NoDashName = re:replace( lists:flatten( Filename ), "-+", "_",
		[ global, { return, list } ] ),

	NoDotName = re:replace( NoDashName, "\\.+", "_",
		[ global, { return, list } ] ),

	Prefix ++ re:replace( NoDotName, "/+", "_",
		[ global, { return, list } ] ).



% Removes all upper levels of a path (absolute or not), as well as the extension
% of the resulting file name:
%
remove_upper_levels_and_extension( FilePath ) ->

	PathLevels = filename:split( FilePath ),

	FileName = lists:last( PathLevels ),

	case string:rchr( FileName, $. ) of

		0 ->
			FileName;

		Index ->
			string:sub_string( FileName, 1, Index-1 )

	end.




% Returns a list of the known file extensions that refer image files.
%
-spec get_image_extensions() -> [ extension() ].
get_image_extensions() ->
	% TIFF, TGA and al deemed deprecated:
	[ ".png", ".jpg", ".jpeg", ".bmp" ].



-define(ResourceDir,"resources").


% Returns the image path corresponding to the specified file.
%
-spec get_image_file_png( file_name() ) -> path().
get_image_file_png( Image ) ->
  filename:join( [ ?ResourceDir, "images", Image ++ ".png" ] ).



% Returns the image path corresponding to the specified file.
%
-spec get_image_file_gif( file_name() ) -> path().
get_image_file_gif( Image ) ->
  filename:join( [ ?ResourceDir, "images", Image ++ ".gif" ] ).




% I/O section.


% Opens the file corresponding to the specified filename, with specified list of
% options (as listed for file:open/2 in
% http://erlang.org/doc/man/file.html#open-2, i.e. read, write, append,
% exclusive, raw, etc.).
%
% Returns the file reference, or throws an exception.
%
% Will attempt to open the specified file only once, as looping endlessly does
% not seem a viable solution right now (risk of exhausting the descriptors,
% making the VM fail for example when loading a new BEAM).
%
-spec open( file_name(), [ file_open_mode() ] ) -> file().
open( Filename, Options ) ->
	open( Filename, Options, _Default=try_once ).



% Opens the file corresponding to specified filename (first parameter) with
% specified list of options (second parameter; refer to file:open/2 for detailed
% documentation).
%
% Third parameter is the "attempt mode", either 'try_once', 'try_endlessly' or
% 'try_endlessly_safer', depending respectively on whether we want to try to
% open the file once (no other attempt will be made), endlessly (until a file
% descriptor can be gained), possibly with a safer setting.
%
% Returns the file reference, or throws an exception.
%
% Will try to obtain a file descriptor iteratively (and endlessly) with
% process-specific random waitings, should no descriptor be available.
%
% A risk of that approach is that all available file descriptors will be
% taken, thus potentially preventing other processes (including the VM itself)
% to perform any file operation, like loading a new BEAM, ex:
% """
% File operation error: system_limit. Target:
% lib/erlang/lib/kernel-x.y.z/ebin/timer.beam. Function: get_file.
% Process: code_server.
% """
%
% This is done in order to support situations where potentially more Erlang
% processes than available file descriptors try to access to files. An effort is
% made to desynchronize these processes to smooth the use of descriptors.
%
-spec open( file_name(), [ file_open_mode() ],
		   'try_once' | 'try_endlessly' | 'try_endlessly_safer' ) -> file().
		% For the contents in above tuple(): reference to type #file_descriptor
		% of erlang module: file.hrl
open( Filename, Options, _AttemptMode=try_endlessly_safer ) ->

	File = open( Filename, Options, try_endlessly ),

	% We could check here that at least one descriptor remains, by adding a
	% dummy file open/close and catching emfile, however one could need more
	% than one spare descriptor.
	%
	% The correct solution would involve knowing the max number of descriptors
	% for that process and the current number of open ones, no information we
	% seems able to know.
	%
	% So for the moment we do not do anything more than 'try_endlessly':
	File;


open( Filename, Options, _AttemptMode=try_endlessly ) ->

	case file:open( Filename, Options ) of

		{ ok, File } ->
			 File;

		{ error, FileError } when FileError == emfile
				orelse FileError == system_limit ->

			% File descriptors exhausted for this OS process.
			% Kludge to desynchronize file opening in order to remain below 1024
			% file descriptor opened:
			Duration = basic_utils:get_process_specific_value(
										_Min=50, _Max=200 ),

			% Attempt not to use timer:sleep (anyway will trigger errors
			% afterwards when the system will try to look-up some BEAMs):
			receive

			after Duration ->

				open( Filename, Options, try_endlessly )

			end;

		{ error, OtherFileError } ->
			throw( { open_failed, { Filename, Options }, OtherFileError } )

	end;


open( Filename, Options, _AttemptMode=try_once ) ->

	case file:open( Filename, Options ) of

		{ ok, File } ->
			 File;

		{ error, emfile } ->
			throw( { too_many_open_files, { Filename, Options } } );

		{ error, system_limit } ->
			% Never had system_limit without this cause (yet!):
			throw( { too_many_open_files, { Filename, Options },
					 system_limit } );

		{ error, OtherError } ->
			throw( { open_failed, { Filename, Options }, OtherError } )

	end.



% Closes specified file reference.
%
% Throws an exception on failure.
%
-spec close( file() ) -> void().
close( File ) ->
	close( File, throw_if_failed ).



% Closes specified file reference.
%
% Throws an exception on failure or not, depending on specified failure mode.
%
-spec close( file(), 'overcome_failure' | 'throw_if_failed' ) ->
				   void().
close( File, _FailureMode=throw_if_failed ) ->

	case file:close( File ) of

		ok ->
			ok;

		{ error, Reason } ->
			throw( { file_closing_failed, Reason } )

	end;

close( File, _FailureMode=overcome_failure ) ->
	file:close( File ).



% Reads specified number of bytes/characters from the specified file.
%
% Returns either { ok, Data } if at least some data could be read, or eof if at
% least one element was to read and end of file was reached before anything at
% all could be read.
%
% Throws an exception on failure.
%
-spec read( file(), basic_utils:count() ) ->
				  { 'ok', string() | binary() } | 'eof'.
read( File, Count ) ->

	case file:read( File, Count ) of

		R={ ok, _Data } ->
			R;

		eof ->
			eof;

		{ error, Reason } ->
			throw( { read_failed, Reason } )

	end.



% Writes specified content into specified file.
%
% Throws an exception on failure.
%
-spec write( file(), iodata() ) -> void().
write( File, Content ) ->

	case file:write( File, Content ) of

		ok ->
			ok;

		{ error, Reason } ->
			throw( { write_failed, Reason } )

	end.



% Writes specified formatted content into specified file.
%
% Throws an exception on failure.
%
-spec write( file(), text_utils:format_string(), [ term() ] ) ->
				   void().
write( File, FormatString, Values ) ->

	Text = text_utils:format( FormatString, Values ),

	case file:write( File, Text ) of

		ok ->
			ok;

		{ error, Reason } ->
			throw( { write_failed, Reason } )

	end.



% Reads the content of the specified file, based on its filename specified as a
% plain string, and returns the corresponding binary, or throws an exception on
% failure.
%
% See also: read_terms/1 to read directly Erlang terms.
%
-spec read_whole( file_name() ) -> binary().
read_whole( Filename ) ->

	case file:read_file( Filename ) of

		{ ok, Binary } ->
			Binary;

		{ error, Error } ->
			throw( { read_whole_failed, Filename, Error } )

	end.



% Writes the specified binary in specified file, whose filename is specified as
% a plain string. Throws an exception on failure.
%
-spec write_whole( file_name(), binary() ) -> void().
write_whole( Filename, Binary ) ->

	case file:write_file( Filename, Binary ) of

		ok ->
			ok;

		{ error, Error } ->
			throw( { write_whole_failed, Filename, Error } )

	end.



% Reads specified file, tries to read a list of terms from it, and returns it.
%
% Throws an exception on error.
%
-spec read_terms( file_path() ) -> [ term() ].
read_terms( Filename ) ->

	case file:consult( Filename ) of

		{ ok, Terms } ->
			Terms;

		{ error, Error } when is_atom( Error ) ->
			throw( { reading_failed, Filename, Error } );

		{ error, Error } ->
			Reason = file:format_error( Error ),
			throw( { interpretation_failed, Filename, Reason } )

	end.



% Writes specified terms into specified file, with no specific header or footer.
%
% Heavily inspired from Joe Armstrong's lib_misc:unconsult/2.
%
-spec write_terms( [ term() ], file_path() ) -> void().
write_terms( Terms, Filename ) ->
	write_terms( Terms, _Header=undefined, _Footer=undefined, Filename ).



% Writes specified terms into specified file, with specified header and footer.
%
% Heavily inspired from Joe Armstrong's lib_misc:unconsult/2.
%
-spec write_terms( [ term() ], maybe( string() ), maybe( string() ),
				   file_path() ) -> void().
write_terms( Terms, Header, Footer, Filename ) ->

	F = open( Filename, [ write, raw, delayed_write ] ),

	case Header of

		undefined ->
			ok;

		_ ->
			write( F, text_utils:format( "% ~n~n~n", [ Header ] ) )

	end,

	write_direct_terms( Terms, F ),

	case Footer of

		undefined ->
			ok;

		_ ->
			write( F, text_utils:format( "~n~n% ~s~n", [ Footer ] ) )

	end,

	close( F ).



% Writes directly specified terms into specified already opened file.

% Heavily inspired from Joe Armstrong's lib_misc:unconsult/2.
%
-spec write_direct_terms( file(), [ term() ] ) -> void().
write_direct_terms( File, Terms ) ->
	[ write( File, text_utils:format( "~p.~n", [ T ] ) ) || T <- Terms ].



% Compression-related operations.


% Returns the file extension corresponding to filenames compressed with
% specified format.
%
-spec get_extension_for( compression_format() ) -> extension().
get_extension_for( _CompressionFormat=zip ) ->
	".zip";

get_extension_for( _CompressionFormat=bzip2 ) ->
	".bz2";

get_extension_for( _CompressionFormat=xz ) ->
	".xz".



% Compresses specified file: creates a new, compressed version thereof, whose
% filename, established based on usual conventions, is returned. If a file with
% that name already exists, it will be overwritten.
%
% For example, compress( "hello.png", zip ) will generate a "hello.png.zip"
% file.
%
% The original file remain as is.
%
% Note: this function just takes care of compressing a single file, even if some
% compressors (ex: zip) include features to create an archive of multiple files
% first.
%
-spec compress( file_name(), compression_format() ) -> file_name().
compress( Filename, _CompressionFormat=zip ) ->

	% Rather than using a standalone zip tool, we use the Erlang support here:

	%ZipExec = executable_utils:get_default_zip_compress_tool(),

	ZipFilename = Filename ++ get_extension_for( zip ),

	% Exactly this one file in the archive:
	%Command = ZipExec ++ " --quiet " ++ ZipFilename ++ " " ++ Filename,

	%[] = os:cmd( Command ),

	zip:zip( ZipFilename, [ Filename ] ),

	% Check:
	true = is_existing_file( ZipFilename ),

	ZipFilename;


compress( Filename, _CompressionFormat=bzip2 ) ->

	Bzip2Exec = executable_utils:get_default_bzip2_compress_tool(),

	% --keep allows to avoid that bzip2 removes the original file:
	case system_utils:run_executable( Bzip2Exec ++ " --keep --force --quiet "
									  ++ Filename ) of

		{ _ExitCode=0, _Output=[] } ->
			% Check:
			Bzip2Filename = Filename ++ get_extension_for( bzip2 ),
			true = is_existing_file( Bzip2Filename ),
			Bzip2Filename;

		{ _ExitCode=0, Output } ->
			throw( { bzip2_compress_failed, Filename, Output } );

		{ ExitCode, Output } ->
			throw( { bzip2_compress_failed, Filename, ExitCode, Output } )

	end;


compress( Filename, _CompressionFormat=xz ) ->

	XZExec = executable_utils:get_default_xz_compress_tool(),

	% --keep allows to avoid that bzip2 removes the original file:
	case system_utils:run_executable( XZExec ++ " --keep --force --quiet "
									   ++ Filename ) of

		{ _ExitCode=0, _Output=[] } ->
			% Check:
			XZFilename = Filename ++ get_extension_for( xz ),
			true = is_existing_file( XZFilename ),
			XZFilename;

		{ _ExitCode=0, Output } ->
			throw( { xz_compress_failed, Filename, Output } );

		{ ExitCode, Output } ->
			throw( { xz_compress_failed, Filename, ExitCode, Output } )

	end;

compress( _Filename, CompressionFormat ) ->
	throw( { unsupported_compression_format, CompressionFormat } ).



% Decompresses specified compressed file, expected to bear the extension
% corresponding to the specified format: recreates the original, decompressed
% version thereof, whose filename, established based on usual conventions, is
% returned: the name of the input file without its extension.
%
% This function works in pair with compress/2, and as such expects that each
% compressed file contains exactly one file, bear the same filename except the
% compressor extension.
%
% Typically, when a format MY_FORMAT is specified, converts a compressed file
% name foo.extension_of(MY_FORMAT) into an uncompressed version of it named
% 'foo'.
%
% So, for example, decompress( "foo.xz", xz ) will generate a "foo" file.
%
% If a file with that name already exists, it will be overwritten.
%
% The compressed file remains as is.
%
-spec decompress( file_name(), compression_format() ) -> file_name().
decompress( ZipFilename, _CompressionFormat=zip ) ->

	% An annoying problem with zip is that the name of the (single) file in the
	% archive might differ from the filename deduced from the archive name (ex:
	% "foo.zi"p might contain "bar" instead of "foo"). We need to return "bar",
	% not "foo".

	% Rather than using a standalone zip tool, we use the Erlang support here:

	%UnzipExec = executable_utils:get_default_zip_decompress_tool(),

	% Checks and removes extension:
	%Filename = replace_extension( ZipFilename, get_extension_for( zip ), "" ),

	% Quiet, overwrite:
	%Command = UnzipExec ++ " -q -o " ++ ZipFilename,

	%[] = os:cmd( Command ),

	% Exactly one file per such archives:
	{ ok, [ Filename ] } = zip:unzip( ZipFilename ),

	% We expect here than only the compression feature (not the archive-making
	% feature) of zip has been used, as for all other compressors:
	%
	true = is_existing_file( Filename ),

	Filename;


decompress( Bzip2Filename, _CompressionFormat=bzip2 ) ->

	Bzip2Exec = executable_utils:get_default_bzip2_decompress_tool(),

	% Checks and removes extension:
	Filename = replace_extension( Bzip2Filename, get_extension_for( bzip2 ),
								  "" ),

	% The result will be named Filename by bunzip2:

	case system_utils:run_executable( Bzip2Exec ++ " --keep --force --quiet "
									   ++ Bzip2Filename ) of

		{ _ExitCode=0, _Output=[] } ->
			% Check:
			Bzip2Filename = Filename ++ get_extension_for( bzip2 ),
			true = is_existing_file( Filename ),
			Filename;

		{ _ExitCode=0, Output } ->
			throw( { bzip2_decompress_failed, Filename, Output } );

		{ ExitCode, Output } ->
			throw( { bzip2_decompress_failed, Filename, ExitCode, Output } )

	end;


decompress( XzFilename, _CompressionFormat=xz ) ->

	XZExec = executable_utils:get_default_xz_decompress_tool(),

	% Checks and removes extension:
	Filename = replace_extension( XzFilename, get_extension_for( xz ), "" ),

	case system_utils:run_executable( XZExec ++ " --keep --force --quiet "
									   ++ XzFilename ) of

		{ _ExitCode=0, _Output=[] } ->
			% Check:
			true = is_existing_file( Filename ),
			Filename;

		{ _ExitCode=0, Output } ->
			throw( { xz_decompress_failed, Filename, Output } );

		{ ExitCode, Output } ->
			throw( { xz_decompress_failed, Filename, ExitCode, Output } )

	end;


decompress( _Filename, CompressionFormat ) ->
	throw( { unsupported_compression_format, CompressionFormat } ).





% Reads in memory the file specified from its filename, zips the corresponding
% term, and returns it, as a compressed binary.
%
% Note: useful for network transfers of small files.
%
% Larger ones should be transferred with TCP/IP and by chunks.
%
% Returns a binary.
%
-spec file_to_zipped_term( file_name() ) -> binary().
file_to_zipped_term( Filename ) ->

	DummyFileName = "dummy",

	{ ok, { _DummyFileName, Bin } } =
		%zip:zip( DummyFileName, [ Filename ], [ verbose, memory ] ),
		zip:zip( DummyFileName, [ Filename ], [ memory ] ),

	Bin.



% Reads specified binary, extracts the zipped file in it and writes it on disk,
% in current directory.
%
% Returns the filename of the unzipped file.
%
-spec zipped_term_to_unzipped_file( binary() ) -> file_name().
zipped_term_to_unzipped_file( ZippedTerm ) ->
	%zip:unzip( ZippedTerm, [ verbose ] ).
	{ ok, [ FileName ] } = zip:unzip( ZippedTerm ),
	FileName.



% Reads specified binary, extracts the zipped file in it and writes it on disk,
% in current directory, under specified filename instead of under filename
% stored in the zip archive.
%
% Any pre-existing file will be overwritten.
%
% Note: only one file is expected to be stored in the specified archive.
%
-spec zipped_term_to_unzipped_file( binary(), file_name() ) -> void().
zipped_term_to_unzipped_file( ZippedTerm, TargetFilename ) ->

	{ ok, [ { _AFilename, Binary } ] } = zip:unzip( ZippedTerm, [ memory ] ),

	% { ok, File } = file:open( TargetFilename, [ write ] ),
	% ok = io:format( File, "~s", [ binary_to_list(Binary) ] ),
	% ok = file:write_file( File, "~s", [ binary_to_list(Binary) ] ),
	% ok = file:close( File ).
	write_whole( TargetFilename, Binary ).



% Reads in memory the files specified from their filenames, zips the
% corresponding term, and returns it.
%
% Note: useful for network transfers of small files.
%
% Larger ones should be transferred with TCP/IP and by chunks.
%
% Returns a binary.
%
-spec files_to_zipped_term( [file_name()] ) -> binary().
files_to_zipped_term( FilenameList ) ->

	DummyFileName = "dummy",

	{ ok, { _DummyFileName, Bin } } = zip:zip( DummyFileName, FilenameList,
										[ memory ] ),

	Bin.



% Reads in memory the files specified from their filenames, assuming their path
% is relative to the specified base directory, zips the corresponding term, and
% returns it.
%
% Note: useful for network transfers of small files.
%
% Larger ones should be transferred with TCP/IP and by chunks.
%
% Returns a binary.
%
-spec files_to_zipped_term( [ file_name() ], directory_name() ) -> binary().
files_to_zipped_term( FilenameList, BaseDirectory ) ->

	DummyFileName = "dummy",

	%io:format( "files_to_zipped_term operating from ~s on files: ~p.~n",
	%		  [ BaseDirectory, FilenameList ] ),

	 case zip:zip( DummyFileName, FilenameList,
						[ memory, { cwd, BaseDirectory } ] ) of

		 { ok, { _DummyFileName, Bin } } ->
			 Bin;


		 { error, enoent } ->

			 % Such a short error might be difficult to diagnose:

			 %io:format( "~nfiles_to_zipped_term/2 failed from '~s':~n"
			 %			"~n - directory '~p' exists? ~p",
			 %		[ get_current_directory(), BaseDirectory,
			 %			is_existing_directory( BaseDirectory ) ] ),

			 % [ io:format( "~n - file '~p' exists? ~p", [ F,
			 %	   is_existing_file( F ) ] ) || F <- FilenameList ],

			 throw( { zip_failed, BaseDirectory, FilenameList } );

		 { error, Other } ->
			 throw( { zip_failed, Other, BaseDirectory, FilenameList } )

	 end.



% Reads specified binary, extracts the zipped files stored in it and writes them
% on disk, in current directory.
%
% Returns the list of filenames corresponding to the unzipped files.
%
-spec zipped_term_to_unzipped_files( binary() ) -> [ file_name() ].
zipped_term_to_unzipped_files( ZippedTerm ) ->
	%{ ok, FileNames } = zip:unzip( ZippedTerm, [ verbose ] ),
	{ ok, FileNames } = zip:unzip( ZippedTerm ),
	FileNames.



% Reads specified binary, extracts the zipped files in it and writes them on
% disk, in specified directory.
%
% Returns the list of filenames corresponding to the unzipped files.
%
-spec zipped_term_to_unzipped_files( binary(), directory_name() )
		-> [ file_name() ].
zipped_term_to_unzipped_files( ZippedTerm, TargetDirectory ) ->

	%{ ok, FileNames } = zip:unzip( ZippedTerm, [ verbose ] ),

	case is_existing_directory( TargetDirectory ) of

		true ->
			{ ok, FileNames } = zip:unzip( ZippedTerm,
										   [ { cwd, TargetDirectory } ] ),
			FileNames;

		false ->
			throw( { non_existing_unzip_directory, TargetDirectory } )

	end.<|MERGE_RESOLUTION|>--- conflicted
+++ resolved
@@ -137,8 +137,6 @@
 
 -type bin_file_name() :: binary().
 -type bin_file_path() :: binary().
-<<<<<<< HEAD
-=======
 
 
 % Designates a path to an executable; ex:
@@ -146,7 +144,6 @@
 %
 -type executable_path() :: file_path().
 
->>>>>>> d0f59f60
 
 -type directory_name() :: path().
 -type bin_directory_name() :: binary().
@@ -200,11 +197,7 @@
 
 -export_type([ path/0, bin_path/0,
 			   file_name/0, filename/0, file_path/0,
-<<<<<<< HEAD
-			   bin_file_name/0, bin_file_path/0,
-=======
 			   bin_file_name/0, bin_file_path/0, executable_path/0,
->>>>>>> d0f59f60
 			   directory_name/0, bin_directory_name/0,
 			   extension/0,
 			   entry_type/0,
