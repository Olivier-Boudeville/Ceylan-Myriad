--- conflicted
+++ resolved
@@ -49,26 +49,15 @@
 
 % Basic list operations:
 %
-<<<<<<< HEAD
--export([ get_element_at/2, insert_element_at/3,
-=======
 -export([ get_element_at/2, insert_element_at/3, extract_element_at/2,
->>>>>>> d0f59f60
 		  remove_element_at/2, remove_last_element/1,
 		  get_last_element/1, extract_last_element/1,
 		  get_index_of/2, split_at/2, uniquify/1,
 		  has_duplicates/1, get_duplicates/1, union/2, intersection/2,
-<<<<<<< HEAD
-		  cartesian_product/1,
-		  subtract_all_duplicates/2, delete_existing/2, delete_if_existing/2,
-		  delete_all_in/2, append_at_end/2, is_list_of_integers/1,
-		  unordered_compare/2 ]).
-=======
 		  difference/2, cartesian_product/1,
 		  subtract_all_duplicates/2, delete_existing/2, delete_if_existing/2,
 		  delete_all_in/2, append_at_end/2, is_list_of_integers/1,
 		  unordered_compare/2, flatten_once/1 ]).
->>>>>>> d0f59f60
 
 
 % For list of tuples (ex: typically used by the HDF5 binding), extended flatten
@@ -85,13 +74,10 @@
 		  draw_elements_from/2 ]).
 
 
-<<<<<<< HEAD
-=======
 % An element of a list:
 -type element() :: term().
 
 
->>>>>>> d0f59f60
 % Either a list of terms, or a term by itself.
 %
 % Note: different from maybe( list() ).
@@ -186,13 +172,8 @@
 
 ensure_list_of_pids( Other ) ->
 	throw( { neither_list_nor_pid, Other } ).
-<<<<<<< HEAD
-
-=======
->>>>>>> d0f59f60
-
-
-% Section for basic list operations.
+
+
 
 % Section for basic list operations.
 
@@ -461,11 +442,7 @@
 %
 % Ex: list_utils:get_duplicates([a,a,b,b,b,c,d,d]) = [{b,3},{d,2},{a,2}]
 %
-<<<<<<< HEAD
--spec get_duplicates( [ term() ] ) -> [ { term(), basic_utils:count() } ].
-=======
 -spec get_duplicates( list() ) -> [ { element(), basic_utils:count() } ].
->>>>>>> d0f59f60
 get_duplicates( List ) ->
 	get_duplicates( List, _Acc=[] ).
 
@@ -534,8 +511,6 @@
 
 
 
-<<<<<<< HEAD
-=======
 % Returns the difference between the first specified list and the second,
 % i.e. the elements of the first list that are not in the second one.
 %
@@ -546,7 +521,6 @@
 
 
 
->>>>>>> d0f59f60
 % Returns the cartesian product of the specified lists (collected in a top-level
 % list).
 %
