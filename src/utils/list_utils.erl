--- conflicted
+++ resolved
@@ -456,14 +456,8 @@
 
 
 
-<<<<<<< HEAD
-
 % Returns the union of the two specified lists, i.e. the list (with no
 % duplicates) of all elements that are in either list.
-=======
-% Returns the union of the two specified lists, i.e. the list of all elements
-% that are in either list.
->>>>>>> 87918518
 %
 -spec union( list(), list() ) -> list().
 union( L1, L2 ) ->
