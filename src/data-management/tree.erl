--- conflicted
+++ resolved
@@ -1,441 +1,242 @@
-<<<<<<< HEAD
-% Copyright (C) 2015-2015 Olivier Boudeville
-%
-% This file is part of the Ceylan Erlang library.
-%
-% This library is free software: you can redistribute it and/or modify
-% it under the terms of the GNU Lesser General Public License or
-% the GNU General Public License, as they are published by the Free Software
-% Foundation, either version 3 of these Licenses, or (at your option)
-% any later version.
-% You can also redistribute it and/or modify it under the terms of the
-% Mozilla Public License, version 1.1 or later.
-%
-% This library is distributed in the hope that it will be useful,
-% but WITHOUT ANY WARRANTY; without even the implied warranty of
-% MERCHANTABILITY or FITNESS FOR A PARTICULAR PURPOSE. See the
-% GNU Lesser General Public License and the GNU General Public License
-% for more details.
-%
-% You should have received a copy of the GNU Lesser General Public
-% License, of the GNU General Public License and of the Mozilla Public License
-% along with this library.
-% If not, see <http://www.gnu.org/licenses/> and
-% <http://www.mozilla.org/MPL/>.
-%
-% Creation date: Monday, May 25, 2015
-% Author: Olivier Boudeville (olivier.boudeville@esperide.com)
-
-
-
-% Gathering of facilities to manage common, unbalanced trees.
-%
--module(tree).
-
-
-% The content of a node of a tree ('undefined' means empty content):
-%
--type node_content() :: any() | 'undefined'.
-
-
-% Any tree is made of the content of its root and of any number of (ordered)
-% subtrees (children trees):
-%
--opaque tree() :: { node_content(), [ tree() ] }.
-
-
-% A typed tree is polymorphic according to its node content:
-%
--opaque tree( T ) :: { T, [ tree(T) ] }.
-
-
-
-% Describes a function that can be folded onto the content of trees:
-%
--type content_fold_fun() :: fun( ( node_content(), basic_utils:accumulator() )
-								 -> basic_utils:accumulator() ).
-
-
-% Height of a tree:
-%
--type height() :: basic_utils:count().
-
-
--export_type([ tree/0, tree/1, node_content/0, content_fold_fun/0, height/0 ]).
-
-
--export([ new/0, new/1, new/2, set_content/2, append_child/2, append_children/2,
-		  map/2, fold_breadth_first/3, fold_depth_first/3, 
-		  height/1, size/1, to_string/1 ]).
-
-
-
-% Creates a new, single-node, empty, tree.
-%
--spec new() -> tree().
-new() ->
-	{ undefined, [] }.
-
-
-
-% Creates a new tree with a single node containing specified content.
-%
--spec new( node_content() ) -> tree().
-new( NodeContent ) ->
-	{ NodeContent, [] }.
-
-
-
-% Creates a new tree with specified content and child trees.
-%
--spec new( node_content(), [ tree() ] ) -> tree().
-new( NodeContent, Subtrees ) ->
-	{ NodeContent, Subtrees }.
-
-
-
-% Sets the content of specified node.
-%
--spec set_content( node_content(), tree() ) -> tree().
-set_content( Content, _Tree= { _PastContent, ChildrenTrees } ) ->
-	{ Content, ChildrenTrees }.
-
-
-
-% Appends specified child tree as first child of specified tree.
-%
--spec append_child( tree(), tree() ) -> tree().
-append_child( NewChildTree, _TargetTree={ Content, ChildrenTrees } ) ->
-	{ Content, [ NewChildTree | ChildrenTrees ] }.
-
-
-
-% Appends specified child trees as first children of specified tree.
-%
--spec append_children( [ tree() ], tree() ) -> tree().
-append_children( NewChildTrees, _TargetTree={ Content, ChildrenTrees } ) ->
-	{ Content, NewChildTrees ++ ChildrenTrees }.
-
-
-
-% Maps specified function to the content of all nodes of specified tree.
-%
-% Performs breadth-first mapping.
-%
--spec map( fun( ( node_content() ) -> node_content() ), tree() ) -> tree().
-map( Fun, _Tree={ Content, Subtrees } ) ->
-	NewContent = Fun( Content ),
-	{ NewContent, [ map( Fun, T ) || T <- Subtrees ] }.
-
-
-
-% Folds specified function breadth-first onto the content of all nodes of
-% specified tree, and returns the corresponding result.
-%
-% At a given height, siblings will be traversed from most recent to oldest
-% attached.
-%
--spec fold_breadth_first( content_fold_fun(), basic_utils:accumulator(),
-						  tree() ) -> basic_utils:accumulator().
-fold_breadth_first( ContentFun, InitialAcc, _Tree={ Content, Subtrees } ) ->
-
-	NodeAcc = ContentFun( Content, InitialAcc ),
-
-	lists:foldl( fun( ChildTree, Acc ) ->
-						 fold_breadth_first( ContentFun, Acc, ChildTree )
-				 end,
-				 NodeAcc, Subtrees ).
-
-
-
-% Folds specified function depth-first onto the content of all nodes of
-% specified tree, and returns the corresponding result.
-%
-% In case of unbalanced trees, there is no guarantee that the deepest element is
-% examined first, as the first branch examined may not be the deepest.
-%
--spec fold_depth_first( content_fold_fun(), basic_utils:accumulator(),
-						tree() ) -> basic_utils:accumulator().
-fold_depth_first( ContentFun, InitialAcc, _Tree={ Content, Subtrees } ) ->
-
-	ChildAcc = lists:foldl( fun( ChildTree, Acc ) ->
-								fold_depth_first( ContentFun, Acc, ChildTree )
-							end,
-							InitialAcc, Subtrees ),
-	ContentFun( Content, ChildAcc ).
-
-
-
-% Returns a textual description of specified tree.
-%
--spec to_string( tree() ) -> text_utils:ustring().
-to_string( Tree ) ->
-	% Is an io:list:
-	lists:flatten( to_string( Tree, _Prefix="" ) ).
-
-
-% Helper (ad hoc fold_breadth_first):
--spec to_string( tree(), string() ) -> text_utils:ustring().
-to_string( _Tree={ Content, _SubTrees=[] }, Prefix ) ->
-	Prefix ++ text_utils:format( "+ leaf node '~p'~n", [ Content ] );
-
-to_string( _Tree={ Content, SubTrees }, Prefix ) ->
-
-	ContentString = Prefix ++ text_utils:format(
-								"+ node '~p' with ~B child node(s):~n",
-								[ Content, length( SubTrees ) ] ),
-
-	ChildPrefix = [ "  " | Prefix ],
-
-	AllStrings = lists:foldl( fun( ChildTree, AccStrings ) ->
-										[ to_string( ChildTree, ChildPrefix ) |
-										  AccStrings ]
-								end,
-								_Acc0=[ ContentString ],
-								_List=SubTrees ),
-
-	lists:reverse( AllStrings ).
-=======
-% Copyright (C) 2015-2015 Olivier Boudeville
-%
-% This file is part of the Ceylan Erlang library.
-%
-% This library is free software: you can redistribute it and/or modify
-% it under the terms of the GNU Lesser General Public License or
-% the GNU General Public License, as they are published by the Free Software
-% Foundation, either version 3 of these Licenses, or (at your option)
-% any later version.
-% You can also redistribute it and/or modify it under the terms of the
-% Mozilla Public License, version 1.1 or later.
-%
-% This library is distributed in the hope that it will be useful,
-% but WITHOUT ANY WARRANTY; without even the implied warranty of
-% MERCHANTABILITY or FITNESS FOR A PARTICULAR PURPOSE. See the
-% GNU Lesser General Public License and the GNU General Public License
-% for more details.
-%
-% You should have received a copy of the GNU Lesser General Public
-% License, of the GNU General Public License and of the Mozilla Public License
-% along with this library.
-% If not, see <http://www.gnu.org/licenses/> and
-% <http://www.mozilla.org/MPL/>.
-%
-% Creation date: Monday, May 25, 2015
-% Author: Olivier Boudeville (olivier.boudeville@esperide.com)
-
-
-
-% Gathering of facilities to manage trees that may be unbalanced.
-%
--module(tree).
-
-
-% So that we can defined our own size/1:
-%
--compile( { no_auto_import, [ size/1 ] } ).
-
-
-% The content of a node of a tree ('undefined' means empty content):
-%
--type node_content() :: any() | 'undefined'.
-
-
-% Any tree is made of the content of its root and of any number of (ordered)
-% subtrees (children trees):
-%
--opaque tree() :: { node_content(), [ tree() ] }.
-
-
-% A typed tree is polymorphic according to its node content:
-%
--opaque tree( T ) :: { T, [ tree(T) ] }.
-
-
-
-% Describes a function that can be folded onto the content of trees:
-%
--type content_fold_fun() :: fun( ( node_content(), basic_utils:accumulator() )
-								 -> basic_utils:accumulator() ).
-
-
-% Height of a tree:
-%
--type height() :: basic_utils:count().
-
-
--export_type([ tree/0, tree/1, node_content/0, content_fold_fun/0, height/0 ]).
-
-
--export([ new/0, new/1, new/2, set_content/2, append_child/2, append_children/2,
-		  map/2, fold_breadth_first/3, fold_depth_first/3,
-		  height/1, size/1, to_string/1 ]).
-
-
-
-% Creates a new, single-node, empty, tree.
-%
--spec new() -> tree().
-new() ->
-	{ undefined, [] }.
-
-
-
-% Creates a new tree with a single node containing specified content.
-%
--spec new( node_content() ) -> tree().
-new( NodeContent ) ->
-	{ NodeContent, [] }.
-
-
-
-% Creates a new tree with specified content and child trees.
-%
--spec new( node_content(), [ tree() ] ) -> tree().
-new( NodeContent, Subtrees ) ->
-	{ NodeContent, Subtrees }.
-
-
-
-% Sets the content of specified node.
-%
--spec set_content( node_content(), tree() ) -> tree().
-set_content( Content, _Tree= { _PastContent, ChildrenTrees } ) ->
-	{ Content, ChildrenTrees }.
-
-
-
-% Appends specified child tree as first child of specified tree.
-%
--spec append_child( tree(), tree() ) -> tree().
-append_child( NewChildTree, _TargetTree={ Content, ChildrenTrees } ) ->
-	{ Content, [ NewChildTree | ChildrenTrees ] }.
-
-
-
-% Appends specified child trees as first children of specified tree.
-%
--spec append_children( [ tree() ], tree() ) -> tree().
-append_children( NewChildTrees, _TargetTree={ Content, ChildrenTrees } ) ->
-	{ Content, NewChildTrees ++ ChildrenTrees }.
-
-
-
-% Maps specified function to the content of all nodes of specified tree.
-%
-% Performs breadth-first mapping.
-%
--spec map( fun( ( node_content() ) -> node_content() ), tree() ) -> tree().
-map( Fun, _Tree={ Content, Subtrees } ) ->
-	NewContent = Fun( Content ),
-	{ NewContent, [ map( Fun, T ) || T <- Subtrees ] }.
-
-
-
-% Folds specified function breadth-first onto the content of all nodes of
-% specified tree, and returns the corresponding result.
-%
-% At a given height, siblings will be traversed from most recent to oldest
-% attached.
-%
--spec fold_breadth_first( content_fold_fun(), basic_utils:accumulator(),
-						  tree() ) -> basic_utils:accumulator().
-fold_breadth_first( ContentFun, InitialAcc, _Tree={ Content, Subtrees } ) ->
-
-	NodeAcc = ContentFun( Content, InitialAcc ),
-
-	lists:foldl( fun( ChildTree, Acc ) ->
-						 fold_breadth_first( ContentFun, Acc, ChildTree )
-				 end,
-				 NodeAcc, Subtrees ).
-
-
-
-% Folds specified function depth-first onto the content of all nodes of
-% specified tree, and returns the corresponding result.
-%
-% In case of unbalanced trees, there is no guarantee that the deepest element is
-% examined first, as the first branch examined may not be the deepest.
-%
--spec fold_depth_first( content_fold_fun(), basic_utils:accumulator(),
-						tree() ) -> basic_utils:accumulator().
-fold_depth_first( ContentFun, InitialAcc, _Tree={ Content, Subtrees } ) ->
-
-	ChildAcc = lists:foldl( fun( ChildTree, Acc ) ->
-								fold_depth_first( ContentFun, Acc, ChildTree )
-							end,
-							InitialAcc, Subtrees ),
-	ContentFun( Content, ChildAcc ).
-
-
-
-% Returns the height (maximum depth) of specified tree, i.e. the number of edges
-% on the longest downward path between the root and a leaf.
-%
--spec height( tree() ) -> height().
-height( _Tree={ _Content, _Subtrees=[] } ) ->
-	0;
-
-height( _Tree={ _Content, Subtrees } ) ->
-	1 + lists:max( [ height( S ) || S <- Subtrees ] ).
-
-%height( Tree ) ->
-%	height( Tree, _CurrentHeight=0 ).
-%
-%height( _Tree={ _Content, _Subtrees=[] }, CurrentHeight ) ->
-%	CurrentHeight;
-%
-%height( _Tree={ _Content, Subtrees }, CurrentHeight ) ->
-%	CurrentHeight + 1 + lists:max( [ height( S ) || S <- Subtrees ] ).
-
-
-
-% Returns the total number of nodes that specified tree contains.
-%
--spec size( tree() ) -> basic_utils:count().
-%size( _Tree={ _Content, _Subtrees=[] } ) ->
-%	1;
-%
-%size( _Tree={ _Content, Subtrees } ) ->
-%	1 + lists:sum( [ size( S ) || S <- Subtrees ] ).
-
-size( Tree ) ->
-	size( Tree, _Acc=1 ).
-
-size( _Tree={ _Content, _Subtrees=[] }, Acc ) ->
-	Acc;
-
-size( _Tree={ _Content, Subtrees }, Acc ) ->
-	Acc + lists:sum( [ size( S ) || S <- Subtrees ] ).
-
-
-
-% Returns a textual description of specified tree.
-%
--spec to_string( tree() ) -> text_utils:ustring().
-to_string( Tree ) ->
-	% Is an io:list:
-	lists:flatten( to_string( Tree, _Prefix="" ) ).
-
-
-% Helper (ad hoc fold_breadth_first):
--spec to_string( tree(), string() ) -> text_utils:ustring().
-to_string( _Tree={ Content, _SubTrees=[] }, Prefix ) ->
-	Prefix ++ text_utils:format( "+ leaf node '~p'~n", [ Content ] );
-
-to_string( _Tree={ Content, SubTrees }, Prefix ) ->
-
-	ContentString = Prefix ++ text_utils:format(
-								"+ node '~p' with ~B child node(s):~n",
-								[ Content, length( SubTrees ) ] ),
-
-	ChildPrefix = [ "  " | Prefix ],
-
-	AllStrings = lists:foldl( fun( ChildTree, AccStrings ) ->
-										[ to_string( ChildTree, ChildPrefix ) |
-										  AccStrings ]
-								end,
-								_Acc0=[ ContentString ],
-								_List=SubTrees ),
-
-	lists:reverse( AllStrings ).
->>>>>>> 3ed14289d98c78ef0f0e450d797b3b1ff2b23d09+% Copyright (C) 2015-2016 Olivier Boudeville
+%
+% This file is part of the Ceylan Erlang library.
+%
+% This library is free software: you can redistribute it and/or modify
+% it under the terms of the GNU Lesser General Public License or
+% the GNU General Public License, as they are published by the Free Software
+% Foundation, either version 3 of these Licenses, or (at your option)
+% any later version.
+% You can also redistribute it and/or modify it under the terms of the
+% Mozilla Public License, version 1.1 or later.
+%
+% This library is distributed in the hope that it will be useful,
+% but WITHOUT ANY WARRANTY; without even the implied warranty of
+% MERCHANTABILITY or FITNESS FOR A PARTICULAR PURPOSE. See the
+% GNU Lesser General Public License and the GNU General Public License
+% for more details.
+%
+% You should have received a copy of the GNU Lesser General Public
+% License, of the GNU General Public License and of the Mozilla Public License
+% along with this library.
+% If not, see <http://www.gnu.org/licenses/> and
+% <http://www.mozilla.org/MPL/>.
+%
+% Creation date: Monday, May 25, 2015
+% Author: Olivier Boudeville (olivier.boudeville@esperide.com)
+
+
+
+% Gathering of facilities to manage trees that may be unbalanced.
+%
+-module(tree).
+
+
+% So that we can defined our own size/1:
+%
+-compile( { no_auto_import, [ size/1 ] } ).
+
+
+% The content of a node of a tree ('undefined' means empty content):
+%
+-type node_content() :: any() | 'undefined'.
+
+
+% Any tree is made of the content of its root and of any number of (ordered)
+% subtrees (children trees):
+%
+-opaque tree() :: { node_content(), [ tree() ] }.
+
+
+% A typed tree is polymorphic according to its node content:
+%
+-opaque tree( T ) :: { T, [ tree(T) ] }.
+
+
+
+% Describes a function that can be folded onto the content of trees:
+%
+-type content_fold_fun() :: fun( ( node_content(), basic_utils:accumulator() )
+								 -> basic_utils:accumulator() ).
+
+
+% Height of a tree:
+%
+-type height() :: basic_utils:count().
+
+
+-export_type([ tree/0, tree/1, node_content/0, content_fold_fun/0, height/0 ]).
+
+
+-export([ new/0, new/1, new/2, set_content/2, append_child/2, append_children/2,
+		  map/2, fold_breadth_first/3, fold_depth_first/3,
+		  height/1, size/1, to_string/1 ]).
+
+
+
+% Creates a new, single-node, empty, tree.
+%
+-spec new() -> tree().
+new() ->
+	{ undefined, [] }.
+
+
+
+% Creates a new tree with a single node containing specified content.
+%
+-spec new( node_content() ) -> tree().
+new( NodeContent ) ->
+	{ NodeContent, [] }.
+
+
+
+% Creates a new tree with specified content and child trees.
+%
+-spec new( node_content(), [ tree() ] ) -> tree().
+new( NodeContent, Subtrees ) ->
+	{ NodeContent, Subtrees }.
+
+
+
+% Sets the content of specified node.
+%
+-spec set_content( node_content(), tree() ) -> tree().
+set_content( Content, _Tree= { _PastContent, ChildrenTrees } ) ->
+	{ Content, ChildrenTrees }.
+
+
+
+% Appends specified child tree as first child of specified tree.
+%
+-spec append_child( tree(), tree() ) -> tree().
+append_child( NewChildTree, _TargetTree={ Content, ChildrenTrees } ) ->
+	{ Content, [ NewChildTree | ChildrenTrees ] }.
+
+
+
+% Appends specified child trees as first children of specified tree.
+%
+-spec append_children( [ tree() ], tree() ) -> tree().
+append_children( NewChildTrees, _TargetTree={ Content, ChildrenTrees } ) ->
+	{ Content, NewChildTrees ++ ChildrenTrees }.
+
+
+
+% Maps specified function to the content of all nodes of specified tree.
+%
+% Performs breadth-first mapping.
+%
+-spec map( fun( ( node_content() ) -> node_content() ), tree() ) -> tree().
+map( Fun, _Tree={ Content, Subtrees } ) ->
+	NewContent = Fun( Content ),
+	{ NewContent, [ map( Fun, T ) || T <- Subtrees ] }.
+
+
+
+% Folds specified function breadth-first onto the content of all nodes of
+% specified tree, and returns the corresponding result.
+%
+% At a given height, siblings will be traversed from most recent to oldest
+% attached.
+%
+-spec fold_breadth_first( content_fold_fun(), basic_utils:accumulator(),
+						  tree() ) -> basic_utils:accumulator().
+fold_breadth_first( ContentFun, InitialAcc, _Tree={ Content, Subtrees } ) ->
+
+	NodeAcc = ContentFun( Content, InitialAcc ),
+
+	lists:foldl( fun( ChildTree, Acc ) ->
+						 fold_breadth_first( ContentFun, Acc, ChildTree )
+				 end,
+				 NodeAcc, Subtrees ).
+
+
+
+% Folds specified function depth-first onto the content of all nodes of
+% specified tree, and returns the corresponding result.
+%
+% In case of unbalanced trees, there is no guarantee that the deepest element is
+% examined first, as the first branch examined may not be the deepest.
+%
+-spec fold_depth_first( content_fold_fun(), basic_utils:accumulator(),
+						tree() ) -> basic_utils:accumulator().
+fold_depth_first( ContentFun, InitialAcc, _Tree={ Content, Subtrees } ) ->
+
+	ChildAcc = lists:foldl( fun( ChildTree, Acc ) ->
+								fold_depth_first( ContentFun, Acc, ChildTree )
+							end,
+							InitialAcc, Subtrees ),
+	ContentFun( Content, ChildAcc ).
+
+
+
+% Returns the height (maximum depth) of specified tree, i.e. the number of edges
+% on the longest downward path between the root and a leaf.
+%
+-spec height( tree() ) -> height().
+height( _Tree={ _Content, _Subtrees=[] } ) ->
+	0;
+
+height( _Tree={ _Content, Subtrees } ) ->
+	1 + lists:max( [ height( S ) || S <- Subtrees ] ).
+
+%height( Tree ) ->
+%	height( Tree, _CurrentHeight=0 ).
+%
+%height( _Tree={ _Content, _Subtrees=[] }, CurrentHeight ) ->
+%	CurrentHeight;
+%
+%height( _Tree={ _Content, Subtrees }, CurrentHeight ) ->
+%	CurrentHeight + 1 + lists:max( [ height( S ) || S <- Subtrees ] ).
+
+
+
+% Returns the total number of nodes that specified tree contains.
+%
+-spec size( tree() ) -> basic_utils:count().
+%size( _Tree={ _Content, _Subtrees=[] } ) ->
+%	1;
+%
+%size( _Tree={ _Content, Subtrees } ) ->
+%	1 + lists:sum( [ size( S ) || S <- Subtrees ] ).
+
+size( Tree ) ->
+	size( Tree, _Acc=1 ).
+
+size( _Tree={ _Content, _Subtrees=[] }, Acc ) ->
+	Acc;
+
+size( _Tree={ _Content, Subtrees }, Acc ) ->
+	Acc + lists:sum( [ size( S ) || S <- Subtrees ] ).
+
+
+
+% Returns a textual description of specified tree.
+%
+-spec to_string( tree() ) -> text_utils:ustring().
+to_string( Tree ) ->
+	% Is an io:list:
+	lists:flatten( to_string( Tree, _Prefix="" ) ).
+
+
+% Helper (ad hoc fold_breadth_first):
+-spec to_string( tree(), string() ) -> text_utils:ustring().
+to_string( _Tree={ Content, _SubTrees=[] }, Prefix ) ->
+	Prefix ++ text_utils:format( "+ leaf node '~p'~n", [ Content ] );
+
+to_string( _Tree={ Content, SubTrees }, Prefix ) ->
+
+	ContentString = Prefix ++ text_utils:format(
+								"+ node '~p' with ~B child node(s):~n",
+								[ Content, length( SubTrees ) ] ),
+
+	ChildPrefix = [ "  " | Prefix ],
+
+	AllStrings = lists:foldl( fun( ChildTree, AccStrings ) ->
+										[ to_string( ChildTree, ChildPrefix ) |
+										  AccStrings ]
+								end,
+								_Acc0=[ ContentString ],
+								_List=SubTrees ),
+
+	lists:reverse( AllStrings ).