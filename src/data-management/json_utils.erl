--- conflicted
+++ resolved
@@ -43,13 +43,6 @@
 % writing; we expect the BEAM files from JSX to be available on the code path
 % (out of a rebar3 context, we typically expect to find them in
 % ~/Software/jsx/jsx-current-install/ebin).
-<<<<<<< HEAD
-=======
-%
-% Refer to the 'JSX Installation' section in GNUmakevars.inc in order to perform
-% an installation thereof according to our standards - which is strongly
-% recommended.
->>>>>>> 84456060
 %
 % Refer to the 'JSX Installation' section in GNUmakevars.inc in order to perform
 % an installation thereof according to our standards - which is strongly
@@ -265,7 +258,6 @@
 		true ->
 			{ ResolvablePath, ResolvedPath };
 
-
 		false ->
 			undefined
 
@@ -522,9 +514,10 @@
 % @doc Converts (encodes) specified JSON-compliant Erlang term into a JSON
 % counterpart element, using the looked-up default JSON backend for that.
 %
-% Ex: `json_utils:to_json( #{<<"protected">> => Protected,
-%                            <<"payload">> => Payload,
-%                            <<"signature">> => EncSigned} )'.
+% Ex: `json_utils:to_json( #{
+%   <<"protected">> => Protected,
+%   <<"payload">> => Payload,
+%   <<"signature">> => EncSigned} )'.
 %
 -spec to_json( json_term() ) -> json().
 to_json( Term ) ->
@@ -540,9 +533,9 @@
 % using directly the JSON backend designated by the specified parser state.
 %
 % Ex: `json_utils:to_json(#{
-%     <<"protected">> => Protected,
-%     <<"payload">> => Payload,
-%     <<"signature">> => EncSigned }, _ParserName=jsx )'.
+%   <<"protected">> => Protected,
+%   <<"payload">> => Payload,
+%   <<"signature">> => EncSigned }, _ParserName=jsx )'.
 %
 -spec to_json( json_term(), parser_state() ) -> json().
 to_json( Term, _ParserState={ jsx, _UndefinedInternalBackendState } ) ->
@@ -573,9 +566,9 @@
 % using the looked-up default JSON backend for that.
 %
 % Ex: `json_utils:to_json_file(#{
-%                   <<"protected">> => Protected,
-%                   <<"payload">> => Payload,
-%                   <<"signature">> => EncSigned}, TargetJsonFilePath )'.
+%   <<"protected">> => Protected,
+%   <<"payload">> => Payload,
+%   <<"signature">> => EncSigned}, TargetJsonFilePath )'.
 %
 -spec to_json_file( json_term(), file_path() ) -> void().
 to_json_file( Term, TargetJsonFilePath ) ->
@@ -588,9 +581,9 @@
 % using the specified JSON backend for that.
 %
 % Ex: `json_utils:to_json_file(#{
-%          <<"protected">> => Protected,
-%          <<"payload">> => Payload,
-%          <<"signature">> => EncSigned}, TargetJsonFilePath, ParserState )'.
+%   <<"protected">> => Protected,
+%   <<"payload">> => Payload,
+%   <<"signature">> => EncSigned}, TargetJsonFilePath, ParserState )'.
 %
 -spec to_json_file( json_term(), file_path(), parser_state() ) -> void().
 to_json_file( Term, TargetJsonFilePath, ParserState ) ->
