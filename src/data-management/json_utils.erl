% Copyright (C) 2020-2022 Olivier Boudeville
%
% This file is part of the Ceylan-Myriad library.
%
% This library is free software: you can redistribute it and/or modify
% it under the terms of the GNU Lesser General Public License or
% the GNU General Public License, as they are published by the Free Software
% Foundation, either version 3 of these Licenses, or (at your option)
% any later version.
% You can also redistribute it and/or modify it under the terms of the
% Mozilla Public License, version 1.1 or later.
%
% This library is distributed in the hope that it will be useful,
% but WITHOUT ANY WARRANTY; without even the implied warranty of
% MERCHANTABILITY or FITNESS FOR A PARTICULAR PURPOSE. See the
% GNU Lesser General Public License and the GNU General Public License
% for more details.
%
% You should have received a copy of the GNU Lesser General Public
% License, of the GNU General Public License and of the Mozilla Public License
% along with this library.
% If not, see <http://www.gnu.org/licenses/> and
% <http://www.mozilla.org/MPL/>.
%
% Author: Olivier Boudeville [olivier (dot) boudeville (at) esperide (dot) com]
% Creation date: Friday, February 21, 2020.


% @doc Gathering of management facilities for <b>JSON</b> processing.
%
% See json_utils_test.erl for the corresponding test.
%
% Refer to http://myriad.esperide.org/#json-use for more details.
%
-module(json_utils).



% Implementation notes:
%
% We rely here on a JSON parser, namely by default JSX
% (https://github.com/talentdeficit/jsx/), version 3.0.0 at the time of this
% writing; we expect the BEAM files from JSX to be available on the code path
% (out of a rebar3 context, we typically expect to find them in
% ~/Software/jsx/jsx-current-install/ebin).
<<<<<<< HEAD
=======
%
% Refer to the 'JSX Installation' section in GNUmakevars.inc in order to perform
% an installation thereof according to our standards - which is strongly
% recommended.
>>>>>>> 84456060
%
% Refer to the 'JSX Installation' section in GNUmakevars.inc in order to perform
% an installation thereof according to our standards - which is strongly
% recommended.

% Jiffy (https://github.com/davisp/jiffy) is the second supported backend
% option (with no specific action needed to be able to use it).
%
% Indeed, as no static linking is performed, the parser selection can happen at
% runtime rather than at compilation-time, reducing the need for preprocessor
% directives and early configuration choices.
%
% The parser state (typically returned first by start_parser/0) may or may not
% be used by the caller; its interest is to allow for a slightly more efficient
% mode of operation at runtime. Not using such a state also implies that the
% backend is stateless; we also consider that this state is const (ex: like a
% PID or any reference), in the sense that a JSON operation is not supposed to
% impact it (otherwise each would have to return a new state).
%
% As a result, the current module is not cluttered by (rigid) preprocessor
% directives, but the user may have to pass along a parser state. Another option
% could be to use the process dictionary to store such a state.

% Note that:
%
% - the actual JSON encoding of a given Erlang term depends on the parser
% backend (ex: the order of JSON keys might differ - note that the JSON RFC (RFC
% 4627) indicates that order of object members should not matter)
%
% - for each parser, we expect that from_json . to_json = Id, i.e. for each
% valid Erlang term T, from_json(to_json(T)) = T


% Curently no extra (transverse) user-specified encoding/decoding options are
% supported.


% The typical type of (Erlang) terms to be encoded in JSON is a map whose keys
% are binary strings (we would have preferred atoms, which is supported by JSX
% through its {labels, atom} option - yet Jiffy does not support it).

% Comments are not supported in JSON; for them we rely on (non-duplicated)
% "_comment" entries.

% As the JSX mapping hardcodes the 'null' atom for the JSON null value, we
% enforce the same setting with Jiffy (that can set it).



-export([ get_parser_name_paths/0, get_paths_for/1,


		  % Stateless versions:

		  start_parser/0, stop_parser/0,

		  get_parser_backend_name/0,
		  get_available_parser_backend_name/0,

		  check_parser_operational/0,

		  to_json/1, to_json_file/2,

		  from_json/1, from_json_file/1,


		  % Stateful versions (preferred):

		  start_parser/1, stop_parser/1,
		  get_parser_backend_name/1,
		  % No get_available_parser_backend_name/0: available by design here.

		  check_parser_operational/1,

		  to_json/2, to_json_file/3,

		  from_json/2, from_json_file/2,


		  % General services:

		  is_parser_available/0, is_parser_available/1,
		  is_parser_backend_available/1,

		  get_base_json_encoding_options/1,
		  get_base_json_decoding_options/1 ]).



% Module-local inlining:
-compile( { inline, [ get_base_json_encoding_options/1,
					  get_base_json_decoding_options/1 ] } ).


-type parser_backend_name() :: 'jsx' | 'jiffy' | otp_utils:application_name().
% The known, and potentially supported, backends in terms of JSON parsers.


-type parser_state() ::
		{ parser_backend_name(), InternalBackendState :: maybe( term() ) }.
% Often no internal state is really needed.


-type string_json() :: ustring().
% A (plain) string containing JSON content.

-type bin_json() :: bin_string().
% A binary string containing JSON content.


-type json() :: bin_json() | string_json().
% A JSON document.


-type decoded_json_key() :: bin_string().
% A key in a decoded JSON table.

-type decoded_json_value() :: decoded_json().
% A value in a decoded JSON table.


-type decoded_json_pair() :: { decoded_json_key(), decoded_json_value() }.

-type decoded_json() :: json_term().


-type json_term() ::
		map_hashtable:map_hashtable( decoded_json_key(), decoded_json_value() )
	  | integer() | float() | binary() | atom() | term().
% An (Erlang) term corresponding to a JSON document (ex: a decoded one, or one
% not encoded yet), at least often a map whose keys are binary strings and whose
% values are json_term() or basic types such as integers, floats, strings,
% etc.).


-type json_encoding_option() :: any().
% Options for the JSON encoding (they shall be usable transparently with all
% supported backends).


-type json_decoding_option() :: any().
% Options for the JSON parsing, that is decoding (they shall be usable
% transparently with all supported backends).



-export_type([ parser_backend_name/0, parser_state/0,

			   string_json/0, bin_json/0, json/0,

			   decoded_json_key/0, decoded_json_value/0, decoded_json_pair/0,
			   decoded_json/0, json_term/0,

			   json_encoding_option/0, json_decoding_option/0 ]).


% Shorthands:

-type ustring() :: text_utils:ustring().
-type bin_string() :: text_utils:bin_string().

-type file_path() :: file_utils:file_path().
-type any_file_path() :: file_utils:any_file_path().

-type directory_path() :: file_utils:directory_path().
-type resolvable_path() :: file_utils:resolvable_path().



% @doc Returns information regarding any JSON parser found, as a triplet made of
% its name, a resolvable path to its ebin directory (for example useful to any
% upcoming deployment of a vanilla node) and a directly resolved one; otherwise
% throws an exception.
%
-spec get_parser_name_paths() ->
		  { parser_backend_name(), resolvable_path(), directory_path() }.
get_parser_name_paths() ->
	case get_paths_for( jsx ) of

		undefined ->
			case get_paths_for( jiffy ) of

				undefined ->
					throw( unresolvable_json_parser );

				{ JiffyRes, JiffyPlain } ->
					{ jiffy, JiffyRes, JiffyPlain }

			end;

		{ JsxRes, JsxPlain } ->
			{ jsx, JsxRes, JsxPlain }

	end.



% @doc Returns an existing path (if any, and according to the Myriad
% conventions), as both a resolvable one and a directly resolved one, to the
% ebin directory of the specified JSON parser.
%
-spec get_paths_for( parser_backend_name() ) ->
						maybe( { resolvable_path(), directory_path() } ).
get_paths_for( _ParserName=jsx ) ->

	ResolvablePath = [ home, "Software", "jsx", "jsx-current-install", "_build",
					   "default", "lib", "jsx", "ebin" ],

	ResolvedPath = file_utils:resolve_path( ResolvablePath ),

	case file_utils:is_existing_directory_or_link( ResolvedPath ) of

		true ->
			{ ResolvablePath, ResolvedPath };


		false ->
			undefined

	end;


get_paths_for( _ParserName=jiffy ) ->

	% Maybe to be updated:
	ResolvablePath =
		[ home, "Software", "jiffy", "jiffy-current-install", "ebin" ],

	ResolvedPath = file_utils:resolve_path( ResolvablePath ),

	case file_utils:is_existing_directory_or_link( ResolvedPath ) of

		true ->
			{ ResolvablePath, ResolvedPath };

		false ->
			undefined

	end.




% @doc Starts the JSON parser found by default (if any), and returns its initial
% state, which optionally may be used afterwards.
%
-spec start_parser() -> parser_state().
start_parser() ->

	ParserName = get_available_parser_backend_name(),

	%trace_utils:info_fmt( "Selected JSON parser: '~ts'.", [ ParserName ] ),

	start_parser( ParserName ).



% @doc Starts the specified JSON parser, returns its initial state, which may be
% used optionally afterwards.
%
-spec start_parser( parser_backend_name() ) -> parser_state().
start_parser( BackendName )
				when BackendName =:= jsx orelse BackendName =:= jiffy ->

	% Appropriate for both JSX and Jiffy:

	% No specific initialisation needed.

	% No particular backend state needed here:
	InitialState = { BackendName, undefined },

	check_parser_operational( InitialState ).




% @doc Returns (as an atom) the JSON parser (as an OTP application name) that
% would currently be used, if any (returns 'undefined' if none was found
% available).
%
% So this function is also a way of testing whether JSON support is available at
% all.
%
-spec get_parser_backend_name() -> maybe( parser_backend_name() ).
get_parser_backend_name() ->

	% Useful to detect repeated initializations that may be unwanted (then rely
	% on the stateful mode of operation):
	%
	%trace_utils:info( "Determining the JSON backend to use." ),

	% We prioritize JSX over Jiffy:
	case is_parser_backend_available( jsx ) of

		 false->
				case is_parser_backend_available( jiffy ) of

					false ->
						undefined;

					[ _JiffyPath ] ->
						%trace_utils:debug_fmt( "Selected JSON parser is "
						%   "Jiffy, in '~ts'.", [ JiffyPath ] ),
						jiffy ;

					JiffyPaths ->
						throw( { multiple_jiffy_json_backends_found,
								 JiffyPaths } )

				end;

		[ _JsxPath ] ->
			%trace_utils:debug_fmt( "Selected JSON parser is JSX, in '~ts'.",
			%                       [ JsxPath ] ),
			jsx ;

		JsxPaths ->
			throw( { multiple_jsx_json_backends_found, JsxPaths } )

	end.



% @doc Tells whether a suitable JSON parser is available.
-spec is_parser_available() -> boolean().
is_parser_available() ->
	get_parser_backend_name() =/= undefined.



% @doc Tells whether a suitable JSON parser is available, based on the specified
% (maybe) parser state.
%
-spec is_parser_available( maybe( parser_state() ) ) -> boolean().
is_parser_available( undefined ) ->
	false;

% A bit of implicit checking:
is_parser_available( { _ParserBackendName, _MaybeInternalState } ) ->
	true.



% @doc Returns whether specified parser backend is available.
%
% Useful for testing for example.
%
-spec is_parser_backend_available( parser_backend_name() ) ->
										'false' | [ directory_path() ].
is_parser_backend_available( BackendName ) ->

	case code_utils:is_beam_in_path( BackendName ) of

		not_found ->
			false;

		Paths ->
			Paths

	end.



% @doc Returns (as an atom) the JSON parser (as an OTP application name) that
% corresponds to specified parser state.
%
-spec get_parser_backend_name( parser_state() ) -> parser_backend_name().
get_parser_backend_name(
		_ParserState={ BackendName, _InternalBackendState } ) ->
	BackendName.



% @doc Returns the name of the JSON parser found by default and available (if
% any; otherwise throws an exception).
%
-spec get_available_parser_backend_name() -> parser_backend_name().
get_available_parser_backend_name() ->

	% Auto-selects based on backend availability and order:
	case get_parser_backend_name() of

		undefined ->
			trace_utils:error( "No JSON parser found available "
				"(neither JSX nor Jiffy). "
				++ system_utils:get_json_unavailability_hint() ),
			throw( no_json_parser_backend_found );

		ParserName ->
			%trace_utils:info_fmt( "Selected JSON parser: ~ts.",
			%                      [ ParserName ] ),
			ParserName

	end.



% @doc Checks whether the JSON parser found by default (if any) is operational;
% throws an exception if not.
%
-spec check_parser_operational() -> void().
check_parser_operational() ->

	ParserState = get_parser_backend_state(),

	check_parser_operational( ParserState ).



% @doc Checks whether the specified JSON parser is operational; returns an
% updated state if yes, otherwise throws an exception.
%
-spec check_parser_operational( parser_state() ) -> parser_state().
check_parser_operational( ParserState={ jsx, _InternalBackendState } ) ->

	% This is a way to check that its BEAMs are available and fully usable:
	try jsx:is_json( <<"\"test\"">> ) of

		true ->
			% Const:
			ParserState

	catch

		error:undef ->
			trace_utils:error_fmt(
				"The JSX JSON parser is not operational.~n~ts",
				[ system_utils:get_json_unavailability_hint( jsx ) ] ),
			throw( { json_parser_not_operational, jsx } );

		OtherError ->
			trace_utils:error_fmt(
				"The JSX JSON parser does not work properly: ~p.",
				[ OtherError ] ),
			throw( { json_parser_dysfunctional, jsx, OtherError } )

	end;

check_parser_operational( ParserState={ jiffy, _InternalBackendState } ) ->

	% This is a way to check that its BEAMs are available and fully usable:
	try jiffy:decode( <<"{\"foo\": \"bar\"}">> ) of

		{ [ { <<"foo">>, <<"bar">> } ] } ->
			% Const:
			ParserState

	catch

		error:undef ->
			trace_utils:error_fmt(
				"The Jiffy JSON parser is not operational.~n~ts",
				[ system_utils:get_json_unavailability_hint( jiffy ) ] ),
			throw( { json_parser_not_operational, jiffy } );

		OtherError ->
			trace_utils:error_fmt(
				"The Jiffy JSON parser does not work properly: ~p.",
				[ OtherError ] ),
			throw( { json_parser_dysfunctional, jiffy, OtherError } )

	end.




% Encoding section.


% @doc Converts (encodes) specified JSON-compliant Erlang term into a JSON
% counterpart element, using the looked-up default JSON backend for that.
%
% Ex: `json_utils:to_json( #{<<"protected">> => Protected,
%                            <<"payload">> => Payload,
%                            <<"signature">> => EncSigned} )'.
%
-spec to_json( json_term() ) -> json().
to_json( Term ) ->

	% The call that would be spared if using an explicit parser state:
	ParserState = get_parser_backend_state(),

	to_json( Term, ParserState ).



% @doc Converts (encodes) specified Erlang term into a JSON counterpart element,
% using directly the JSON backend designated by the specified parser state.
%
% Ex: `json_utils:to_json(#{
%     <<"protected">> => Protected,
%     <<"payload">> => Payload,
%     <<"signature">> => EncSigned }, _ParserName=jsx )'.
%
-spec to_json( json_term(), parser_state() ) -> json().
to_json( Term, _ParserState={ jsx, _UndefinedInternalBackendState } ) ->

	Opts = get_base_json_encoding_options( jsx ),

	%trace_utils:debug_fmt( "JSX is to encode, with options ~p:~n ~p",
	%                       [ Opts, Term ] ),

	R = jsx:encode( Term, Opts ),

	%trace_utils:debug_fmt( "JSX returned encoded term:~n ~p", [ R ] ),

	R;

to_json( Term, _ParserState={ jiffy, _UndefinedInternalBackendState } ) ->

	Opts = get_base_json_encoding_options( jiffy ),

	%trace_utils:debug_fmt( "Jiffy is to encode, with options ~p:~n ~p",
	%                       [ Opts, Term ] ),

	jiffy:encode( Term, Opts ).



% @doc Converts (encodes) specified JSON-compliant Erlang term into a JSON file,
% using the looked-up default JSON backend for that.
%
% Ex: `json_utils:to_json_file(#{
%                   <<"protected">> => Protected,
%                   <<"payload">> => Payload,
%                   <<"signature">> => EncSigned}, TargetJsonFilePath )'.
%
-spec to_json_file( json_term(), file_path() ) -> void().
to_json_file( Term, TargetJsonFilePath ) ->
	JsonContent = to_json( Term ),
	file_utils:write_whole( TargetJsonFilePath, JsonContent ).



% @doc Converts (encodes) specified JSON-compliant Erlang term into a JSON file,
% using the specified JSON backend for that.
%
% Ex: `json_utils:to_json_file(#{
%          <<"protected">> => Protected,
%          <<"payload">> => Payload,
%          <<"signature">> => EncSigned}, TargetJsonFilePath, ParserState )'.
%
-spec to_json_file( json_term(), file_path(), parser_state() ) -> void().
to_json_file( Term, TargetJsonFilePath, ParserState ) ->
	JsonContent = to_json( Term, ParserState ),
	file_utils:write_whole( TargetJsonFilePath, JsonContent ).



% @doc Returns the default options for the JSON encoding.
-spec get_base_json_encoding_options( parser_backend_name() ) ->
												[ json_encoding_option() ].
get_base_json_encoding_options( _BackendName=jsx ) ->
	[];

get_base_json_encoding_options( _BackendName=jiffy ) ->

	% Jiffy only understands UTF-8 in binaries; force strings to encode as UTF-8
	% by fixing broken surrogate pairs and/or using the replacement character to
	% remove broken UTF-8 sequences in data:
	%
	% We do not specify here 'use_nil' as we want to use 'null' as JSX does.
	%
	[ force_utf8 ].





% Decoding section.


% @doc Converts (decodes) specified JSON element into an Erlang term
% counterpart, recursively so that it cab return a table containing tables,
% themselves containing potentially tables, and so on, using the looked-up
% default JSON backend for that.
%
% Note that if in a given scope a key is present more than once, only one of its
% values will be retained (actually the lastly defined one).
%
-spec from_json( json() ) -> json_term().
from_json( Json ) ->
	ParserState = get_parser_backend_state(),
	from_json( Json, ParserState ).



% @doc Converts (decodes) specified JSON element into an Erlang term
% counterpart, recursively so that it returns a table containing tables,
% themselves containing potentially tables, and so on, using the specified JSON
% backend for that.
%
% Note that if in a given scope a key is present more than once, only one of its
% values will be retained (actually the lastly defined one).
%
-spec from_json( json(), parser_state() ) -> json_term().
from_json( Json, _ParserState={ jsx, _UndefinedInternalBackendState } ) ->

	BinJson = case is_binary( Json ) of

		true ->
			Json;

		% Supposedly then a plain string:
		false ->
			text_utils:string_to_binary( Json )

	end,

	%trace_utils:debug_fmt( "Decoding '~p' with JSX.", [ BinJson ] ),

	% Note that at least some errors in the JSON file (ex: missing comma) will
	% lead only to an exception such as:
	%
	% ** exception error: bad argument
	%  in function jsx_decoder:maybe_done/4
	%
	% (not even returning a line number for the faulty JSON part...)

	jsx:decode( BinJson, get_base_json_decoding_options( jsx ) );


from_json( Json, _ParserState={ jiffy, _UndefinedInternalBackendState } ) ->
	%trace_utils:debug_fmt( "Decoding '~p' with Jiffy.", [ Json ] ),
	jiffy:decode( Json, get_base_json_decoding_options( jiffy ) ).



% @doc Returns the default options for the JSON decoding.
-spec get_base_json_decoding_options( parser_backend_name() ) ->
												[ json_decoding_option() ].
get_base_json_decoding_options( _BackendName=jsx ) ->
	% We used to prefer {state,<<"PUBLISHED">>} to
	% {<<"state">>,<<"PUBLISHED">>}, yet for compatibility with jiffy we stick
	% to binaries now, so [ { labels, atom } ] is not used anymore.
	%
	% return_maps is default:
	[];

get_base_json_decoding_options( _BackendName=jiffy ) ->

	% dedupe_keys: if a key is repeated in a JSON object this flag will ensure
	% that the parsed object only contains a single entry containing the last
	% value seen.
	%
	[ return_maps, dedupe_keys ].




% @doc Converts (decodes) specified JSON file recursively into an Erlang term
% counterpart, so that it returns typically a table containing tables,
% themselves containing potentially tables, and so on, with specified parser
% state.
%
% Note that if in a given scope a key is present more than once, only one of its
% values will be retained (actually the lastly defined one).
%
-spec from_json_file( any_file_path() ) -> json_term().
from_json_file( JsonFilePath ) ->
	BinJson = file_utils:read_whole( JsonFilePath ),
	from_json( BinJson ).



% @doc Converts (decodes) specified JSON file recursively into an Erlang term
% counterpart, so that it returns typically a table containing tables,
% themselves containing potentially tables, and so on, with specified parser
% state.
%
% Note that if in a given scope a key is present more than once, only one of its
% values will be retained (actually the lastly defined one).
%
-spec from_json_file( any_file_path(), parser_state() ) -> json_term().
from_json_file( JsonFilePath, ParserState ) ->
	BinJson = file_utils:read_whole( JsonFilePath ),
	from_json( BinJson, ParserState ).



% @doc Returns a (blank) parser state corresponding to the default parser.
%
% (helper)
%
-spec get_parser_backend_state() -> maybe( parser_state() ).
get_parser_backend_state() ->

	ParserName = get_available_parser_backend_name(),

	% Supposed stateless:
	{ ParserName, _InternalBackendState=undefined }.



% @doc Stops the JSON parser.
-spec stop_parser() -> void().
stop_parser() ->
	ok.


% @doc Stops the specified JSON parser.
-spec stop_parser( parser_state() ) -> void().
stop_parser( _ParserState ) ->
	ok.<|MERGE_RESOLUTION|>--- conflicted
+++ resolved
@@ -43,18 +43,11 @@
 % writing; we expect the BEAM files from JSX to be available on the code path
 % (out of a rebar3 context, we typically expect to find them in
 % ~/Software/jsx/jsx-current-install/ebin).
-<<<<<<< HEAD
-=======
 %
 % Refer to the 'JSX Installation' section in GNUmakevars.inc in order to perform
 % an installation thereof according to our standards - which is strongly
 % recommended.
->>>>>>> 84456060
-%
-% Refer to the 'JSX Installation' section in GNUmakevars.inc in order to perform
-% an installation thereof according to our standards - which is strongly
-% recommended.
-
+%
 % Jiffy (https://github.com/davisp/jiffy) is the second supported backend
 % option (with no specific action needed to be able to use it).
 %
