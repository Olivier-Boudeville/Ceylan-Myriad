% Copyright (C) 2014-2018 Olivier Boudeville
%
% This file is part of the Ceylan-Myriad library.
%
% This library is free software: you can redistribute it and/or modify
% it under the terms of the GNU Lesser General Public License or
% the GNU General Public License, as they are published by the Free Software
% Foundation, either version 3 of these Licenses, or (at your option)
% any later version.
% You can also redistribute it and/or modify it under the terms of the
% Mozilla Public License, version 1.1 or later.
%
% This library is distributed in the hope that it will be useful,
% but WITHOUT ANY WARRANTY; without even the implied warranty of
% MERCHANTABILITY or FITNESS FOR A PARTICULAR PURPOSE. See the
% GNU Lesser General Public License and the GNU General Public License
% for more details.
%
% You should have received a copy of the GNU Lesser General Public
% License, of the GNU General Public License and of the Mozilla Public License
% along with this library.
% If not, see <http://www.gnu.org/licenses/> and
% <http://www.mozilla.org/MPL/>.

% Creation date: Tuesday, December 2, 2014
% Author: Olivier Boudeville [olivier (dot) boudeville (at) esperide (dot) com]



% Implementation of an associative table based on the then newly-introduced
% standard type: the map, supposedly the most efficient available implementation
% of an associative table.
%
% See map_table_test.erl for the corresponding test.
% See hashtable.erl for parent, base implementation.
%
%
% We provide different multiple types of hashtables, including:
%
% - 'hashtable', the most basic, safest, reference implementation
% - and quite efficient as well
%
% - 'tracked_hashtable', an attempt of optimisation of it (not necessarily the
% best)
%
% - 'lazy_hashtable', deciding to optimise in a less costly way
% than 'tracked_hashtable'
%
% - 'map_hashtable' (this module), which is probably the most efficient
% implementation (speed/size compromise)
%
% - 'list_table', a list-based implementation, efficient for smaller tables (and
% only them)
%
% All these types of tables are to provide the same API (signatures and
% contracts), yet one should note that this module is the one that tends to
% supersede all others, and that over time features have been added that may not
% have been back-ported to the other table types.
%
-module(map_hashtable).


% Exact same API as the one of hashtable:
%
-export([ new/0, new/1, new_from_unique_entries/1,
		  addEntry/3, addEntries/2, addNewEntry/3, addNewEntries/2,
		  updateEntry/3, updateEntries/2,
		  removeEntry/2, removeExistingEntry/2,
		  removeEntries/2, removeExistingEntries/2,
		  lookupEntry/2, hasEntry/2, getEntry/2,
		  extractEntry/2, getEntries/2,
		  getValue/2, getValues/2, getValueWithDefaults/3, getAllValues/2,
		  addToEntry/3, subtractFromEntry/3, toggleEntry/2,
		  appendToExistingEntry/3, appendListToExistingEntry/3,
		  appendToEntry/3, appendListToEntry/3,
		  concatToEntry/3, concatListToEntries/2,
		  deleteFromEntry/3, deleteExistingFromEntry/3,
		  popFromEntry/2,
		  enumerate/1, selectEntries/2, keys/1, values/1,
<<<<<<< HEAD
		  isEmpty/1, size/1, getEntryCount/1,
		  map/2, mapOnEntries/2, mapOnValues/2,
		  fold/3, foldOnEntries/3,
		  merge/2, optimise/1, toString/1, toString/2, display/1, display/2 ]).
=======
		  isEmpty/1, size/1,
		  map/2, mapOnEntries/2, mapOnValues/2,
		  fold/3, foldOnEntries/3,
		  merge/2, merge_unique/2, merge_unique/1,
		  optimise/1, toString/1, toString/2, display/1, display/2 ]).
>>>>>>> 67312b86



-type key() :: hashtable:key().

-type value() :: hashtable:value().

-type entry() :: hashtable:entry().

-type entries() :: [ entry() ].

-type entry_count() :: basic_utils:count().


-opaque map_hashtable() :: map().

% Since 18.0, map/2 does not seem to exist anymore:
%-opaque map_hashtable( K, V ) :: map( K, V ).
-opaque map_hashtable( _K, _V ) :: map().


-export_type([ key/0, value/0, entry/0, entries/0, entry_count/0,
			   map_hashtable/0, map_hashtable/2 ]).



% Implementation notes:
%
% This module is bootstrapped, as it is used by the meta_utils module to keep
% track of the spotted functions in such a map-based table. As a consequence at
% least the subset of the functions defined here and used by meta_utils should
% themselves not rely on any other module (whose BEAM would then not be
% available).

% Due to the partial support of maps in 17.3, some parts are commented and
% replaced by less idiomatic counterparts. Later they will be reactivated.




% Returns a new empty map table.
%
-spec new() -> map_hashtable().
new() ->
	% Empty map:
	#{}.


% Creates a new table.
%
% As map tables manage by themselves their size, no need to specify any target
% size. This clause is only defined so that we can transparently switch APIs
% with the other table modules.
%
-spec new( hashtable:entry_count() | hashtable:entries() ) -> map_hashtable().
new( ExpectedNumberOfEntries ) when is_integer( ExpectedNumberOfEntries ) ->
	#{};

% If the same key appears more than once, the latter (right-most) value is used
% and the previous values are ignored.
%
new( InitialEntries ) when is_list( InitialEntries ) ->
	maps:from_list( InitialEntries ).


% Creates a new table from specified list of key/values pairs, expecting no
% duplicate in the keys, otherwise throwing an exception.
%
% Allows to safely load entries in a table without risking a silent overwrite of
% any entry.
%
new_from_unique_entries( InitialEntries ) when is_list( InitialEntries ) ->

	EntryCount = length( InitialEntries ),

	Table = new( InitialEntries ),

	case map_size( Table ) of

		EntryCount ->
			Table;

		S ->
			DupCount = EntryCount - S,
			SortedEntries = lists:sort( InitialEntries ),
			throw( { duplicate_keys_found, DupCount, SortedEntries } )

	end.



% Hints for the addition of key/value pairs to a table:
%
% - if one does not know or care whether the specified key is already used in
% the table, one should use addEntry/3 and addEntries/2 (and no specific
% checking about the key will be done)
%
% - if one knows that the specified key *is not* already used in the table, one
% should use addNewEntry/3 and addNewEntries/2 (and the absence of the key will
% be checked)
%
% - if one knows that the specified key *is* already used in the table, one
% should use updateEntry/3 and updateEntries/2 (and the presence of the key will
% be checked)
%
%
% Note: in non-debug mode, these extra checkings may be removed.



% Adds specified key/value pair into the specified map hashtable.
%
% If there is already a pair with this key, then its previous value will be
% replaced by the specified one (hence does not check whether or not the key
% already exist in this table).
%
-spec addEntry( key(), value(), map_hashtable() ) -> map_hashtable().
addEntry( Key, Value, MapHashtable ) ->
	% Not supported in 17.3: MapHashtable#{ Key => Value }.
	maps:put( Key, Value, MapHashtable ).



% Adds specified list of key/value pairs into the specified map table.
%
% If there is already a pair with this key, then its previous value will be
% replaced by the specified one (hence does not check whether or not keys
% already exist in this table).
%
-spec addEntries( hashtable:entries(), map_hashtable() ) -> map_hashtable().
addEntries( EntryList, MapHashtable ) ->

	lists:foldl( fun( { K, V }, Map ) ->
					%Map#{ K => V }
					maps:put( K, V, Map )
				 end,
				 _Acc0=MapHashtable,
				 _List=EntryList ).



% Adds specified key/value pair into the specified map hashtable, expecting this
% key not to be already defined in this table.
%
-spec addNewEntry( key(), value(), map_hashtable() ) -> map_hashtable().
addNewEntry( Key, Value, MapHashtable ) ->

	% A tad expensive, could be replaced by an inlined addEntry/3 in non-debug
	% mode:
	%
	case hasEntry( Key, MapHashtable ) of

		false ->
			addEntry( Key, Value, MapHashtable );

		true ->
			throw( { key_already_existing, Key } )

	end.



% Adds specified list of key/value pairs into the specified map table, expecting
% that none of these keys is already defined in this table.
%
% If there is already a pair with this key, then its previous value will be
% replaced by the specified one.
%
-spec addNewEntries( hashtable:entries(), map_hashtable() ) -> map_hashtable().
addNewEntries( EntryList, MapHashtable ) ->

	lists:foldl( fun( { K, V }, Map ) ->
					addNewEntry( K, V, Map )
				 end,
				 _Acc0=MapHashtable,
				 _List=EntryList ).



% Updates the specified key with the specified value in the specified map
% hashtable.
%
% A pair with this key is expected to already exist in this table.
%
-spec updateEntry( key(), value(), map_hashtable() ) -> map_hashtable().
updateEntry( Key, Value, MapHashtable ) ->

	% A tad expensive, could be replaced by an inlined addEntry/3 in non-debug
	% mode:
	%
	case hasEntry( Key, MapHashtable ) of

		true ->
			addEntry( Key, Value, MapHashtable );

		false ->
			throw( { key_not_already_existing, Key } )

	end.



% Updates specified list of keys with specified values in specified map
% hashtable.
%
% For each of the listed keys, a corresponding pair is expected to already exist
% in this table.
%
-spec updateEntries( hashtable:entries(), map_hashtable() ) -> map_hashtable().
updateEntries( EntryList, MapHashtable ) ->

	% Should be optimised:
	%
	lists:foldl( fun( { K, V }, Map ) ->
					updateEntry( K, V, Map )
				 end,
				 _Acc0=MapHashtable,
				 _List=EntryList ).



% Removes specified key/value pair, as designated by the key, from the specified
% table.
%
% Does nothing if the key is not found.
%
% Returns an updated table.
%
-spec removeEntry( key(), map_hashtable() ) -> map_hashtable().
removeEntry( Key, MapHashtable ) ->
	% Same semantics:
	maps:remove( Key, MapHashtable ).



% Removes specified key/value pair, as designated by the key, from the specified
% table.
%
% Throws an exception if the key is not found.
%
% Returns an updated table.
%
-spec removeExistingEntry( key(), map_hashtable() ) -> map_hashtable().
removeExistingEntry( Key, MapHashtable ) ->

	case hasEntry( Key, MapHashtable ) of

		true ->
			removeEntry( Key, MapHashtable ) ;

		false ->
			throw( { non_existing_key, Key } )

	end.



% Removes specified key/value pairs, as designated by the keys, from the
% specified table.
%
% Specifying a non-existing key is accepted.
%
% Returns an updated table.
%
-spec removeEntries( [ key() ], map_hashtable() ) -> map_hashtable().
removeEntries( Keys, MapHashtable ) ->
	lists:foldl( fun( K, AccTable ) ->
					 maps:remove( K, AccTable )
				 end,
				 _InitAcc=MapHashtable,
				 _List=Keys ).



% Removes specified key/value pairs, as designated by the keys, from the
% specified table.
%
% Throws an exception if a key is not found.
%
% Returns an updated table.
%
-spec removeExistingEntries( [ key() ], map_hashtable() ) -> map_hashtable().
removeExistingEntries( Keys, MapHashtable ) ->
	lists:foldl( fun( K, AccTable ) ->
					 removeExistingEntry( K, AccTable )
				 end,
				 _InitAcc=MapHashtable,
				 _List=Keys ).



% Looks-up specified entry (designated by its key) in specified map table.
%
% Returns either 'key_not_found' if no such key is registered in the
% table, or { value, Value }, with Value being the value associated to the
% specified key.
%
-spec lookupEntry( key(), map_hashtable() ) ->
						 'key_not_found' | { 'value', value() }.
% Not supported in 17.3:
% lookupEntry( Key, #{ Key := Value } ) ->
%	{ value, Key };

% lookupEntry( _Key, _MapHashtable ) ->
%	key_not_found.
lookupEntry( Key, MapHashtable ) ->

	case maps:find( Key, MapHashtable ) of

		{ ok, Value } ->
			{ value, Value };

		error ->
			key_not_found

	end.



% Tells whether the specified key exists in the table: returns true or false.
%
-spec hasEntry( key(), map_hashtable() ) -> boolean().
hasEntry( Key, MapHashtable ) ->
	maps:is_key( Key, MapHashtable ).

% hasEntry( Key, #{ Key := _Value } ) ->
%	true;

% hasEntry( _Key, _MapHashtable ) ->
%	false.



% Retrieves the value corresponding to specified (existing) key and returns it
% directly.
%
% The key/value pair is expected to exist already, otherwise an exception
% ({bad_key,Key}) is triggered.
%
% Note: could have been named as well getValue/2, which shall be preferred.
%
-spec getEntry( key(), map_hashtable() ) -> value().
%getEntry( Key,  #{ Key := Value } ) ->
%	Value.
getEntry( Key, MapHashtable ) ->
	try

		maps:get( Key, MapHashtable )

	catch

		error:{ badkey, _K } ->
			trace_utils:error_fmt( "No key '~p' found in following table: ~s",
								   [ Key, toString( MapHashtable ) ] ),
			throw( { key_not_found, Key } )

	end.



% Retrieves the value corresponding to specified (existing) key and returns it
% directly.
%
% The key/value pair is expected to exist already, otherwise an exception
% ({bad_key,Key}) is triggered.
%
% Note: defined for naming consistency of the API.
%
-spec getValue( key(), map_hashtable() ) -> value().
getValue( Key, MapHashtable ) ->
	getEntry( Key, MapHashtable ).




% Returns the (ordered) list of values that correspond to the specified
% (ordered) list of keys of this table.
%
% The key/value pairs are expected to exist already, otherwise an exception is
% raised.
%
% Ex: [ Color, Age, Mass ] = map_hashtable:getEntries( [ color, age, mass ],
%                                                      MyMapTable ] )
%
% Note: could have been named as well getValues/2.
%
-spec getEntries( [ key() ], map_hashtable() ) -> [ value() ].
getEntries( Keys, Hashtable ) ->

	{ RevValues, _FinalTable } = lists:foldl(

				fun( _Elem=Key, _Acc={ Values, Table } ) ->

					   { Value, ShrunkTable } = extractEntry( Key, Table ),
					   { [ Value | Values ], ShrunkTable }

				end,
				_Acc0={ [], Hashtable },
				_List=Keys ),

	lists:reverse( RevValues ).



% Looks for specified entry in specified table and, if found, returns the
% associated value; otherwise returns the specified default value.
%
-spec getValueWithDefaults( key(), value(), map_hashtable() ) -> value().
getValueWithDefaults( Key, DefaultValue, MapHashtable ) ->

	case maps:find( Key, MapHashtable ) of

		{ ok, Value } ->
			Value;

		error ->
			DefaultValue

	end.



% Returns the (ordered) list of values that correspond to the specified
% (ordered) list of keys of this table.
%
% The key/value pairs are expected to exist already, otherwise an exception is
% raised.
%
% Ex: [ Color, Age, Mass ] = map_hashtable:getValues( [ color, age, mass ],
%                                                     MyMapTable ] )
%
% Note: defined for naming consistency of the API.
%
-spec getValues( [ key() ], map_hashtable() ) -> [ value() ].
getValues( Keys, Hashtable ) ->
	getEntries( Keys, Hashtable ).



% Returns the (ordered) list of values that correspond to the specified
% (ordered) list of keys of this table, ensuring all entries have been read,
% otherwise throwing an exception.
%
% The key/value pairs are expected to exist already, otherwise an exception is
% raised.
%
% Ex: [ Color=red, Age=23, Mass=51 ] = map_hashtable:getAllValues( [ color,
%   age, mass ], [ { color, red }, { mass, 51 }, { age, 23 } ] )
%
-spec getAllValues( [ key() ], map_hashtable() ) -> [ value() ].
getAllValues( Keys, Hashtable ) ->

	{ RevValues, FinalTable } = lists:foldl(
		   fun( _Elem=Key, _Acc={ Values, Table } ) ->

				   { Value, ShrunkTable } = extractEntry( Key, Table ),
				   { [ Value | Values ], ShrunkTable }

		   end,
		   _Acc0={ [], Hashtable },
		   _List=Keys ),

	case isEmpty( FinalTable ) of

		true ->
			lists:reverse( RevValues );

		false ->
			throw( { remaining_keys, keys( FinalTable ) } )

	end.



% Extracts specified entry from specified hashtable, i.e. returns the associated
% value and removes that entry from the table.
%
% The key/value pair is expected to exist already, otherwise an exception is
% raised (typically {badkey,KeyNotFound}).
%
-spec extractEntry( key(), map_hashtable() ) -> { value(), map_hashtable() }.
%extractEntry( Key, MapHashtable=#{ Key := Value} ) ->
%	{ Value, maps:remove( Key, MapHashtable ) }.
%
extractEntry( Key, MapHashtable ) ->
	Value = maps:get( Key, MapHashtable ),
	{ Value, maps:remove( Key, MapHashtable ) }.



% Applies (maps) the specified anonymous function to each of the values
% contained in this hashtable: to each key will be associated the value returned
% by this function when applied to that key and its current value, as two
% arguments.
%
% Allows to apply "in-place" an operation on all values without having to
% enumerate the content of the hashtable and iterate on it (hence without having
% to duplicate the whole content in memory).
%
% See also: mapOnValues/2.
%
-spec map( fun( ( key(), value() ) -> value() ), map_hashtable() ) ->
						 map_hashtable().
map( Fun, MapHashtable ) ->
	maps:map( Fun, MapHashtable ).




% Applies (maps) the specified anonymous function to each of the key-value
% entries contained in this hashtable.
%
% Allows to apply "in-place" an operation on all entries without having to
% enumerate the content of the hashtable and iterate on it (hence without having
% to duplicate the whole content in memory).
%
% Note: same as map/2 above, except that the lambda takes one argument (the
% entry, as a pair) instead of two (the key and then the value), and returns an
% entry, not a mere value to associate the same key (and thus may change the
% structure, number of entries because of collisions, etc. of the table).
%
-spec mapOnEntries( fun( ( entry() ) -> entry() ), map_hashtable() ) ->
						  map_hashtable().
mapOnEntries( Fun, MapHashtable ) ->

	% maps:map/2 keeps the same keys, not relevant here.

	Entries = maps:to_list( MapHashtable ),

	NewEntries = lists:map( Fun, Entries ),

	maps:from_list( NewEntries ).



% Applies (maps) the specified anonymous function to each of the values
% contained in this hashtable.
%
% Allows to apply "in-place" an operation on all values without having to
% enumerate the content of the hashtable, to iterate on it (hence without having
% to duplicate the whole content in memory), and to recreate the table.
%
% Note: the keys are left as are, hence the structure of the hashtable does not
% change.
%
% Note: same as map/2 above, except that the lambda does not know about the
% keys.
%
-spec mapOnValues( fun( ( value() ) -> value() ), map_hashtable() ) ->
						 map_hashtable().
mapOnValues( Fun, MapHashtable ) ->

	% Still not maps:map/2, whose fun takes an entry, not just a value:
	NewEntries = [ { K, Fun( V ) }
				   || { K, V } <- maps:to_list( MapHashtable ) ],

	maps:from_list( NewEntries ).




% Folds specified anonymous function on all key/value pairs of the specified
% map hashtable, based on specified initial accumulator..
%
% The order of transformation for entries is not specified.
%
% Returns the final accumulator.
%
-spec fold( fun( ( key(), value(), basic_utils:accumulator() ) ->
					   basic_utils:accumulator() ),
			basic_utils:accumulator(), map_hashtable() ) ->
				  basic_utils:accumulator().
fold( Fun, InitialAcc, Table ) ->
	maps:fold( Fun, InitialAcc, Table ).



% Folds specified anonymous function on all entries of the specified map
% hashtable.
%
% The order of transformation for entries is not specified.
%
% Returns the final accumulator.
%
% fold/3 may be preferred (being more efficient) to this version.
%
-spec foldOnEntries( fun( ( entry(), basic_utils:accumulator() ) ->
								basic_utils:accumulator() ),
					 basic_utils:accumulator(),
					 map_hashtable() ) -> basic_utils:accumulator().
foldOnEntries( Fun, InitialAcc, MapHashtable ) ->

	% Not exactly as maps:fold/3: we want f( { K, V }, Acc ), not
	% f( K, V, Acc ).

	ConversionFun = fun( K, V, Acc ) ->
							Fun( { K, V }, Acc )
					end,

	maps:fold( ConversionFun, InitialAcc, MapHashtable ).

	% Another solution is to implement it by ourselves:
	%Entries = maps:to_list( MapHashtable ),
	%lists:foldl( Fun, InitialAcc, Entries ).



% Adds specified value to the value, supposed to be numerical, associated to
% specified key.
%
% An exception is thrown if the key does not exist, a bad arithm is triggered if
% no addition can be performed on the associated value.
%
-spec addToEntry( key(), number(), map_hashtable() ) -> map_hashtable().
% addToEntry( Key, Value, MapHashtable=#{ Key => BaseValue } ) ->
%	MapHashtable#{ Key => BaseValue + Value };
%
% addToEntry( _Key, _Value, _MapHashtable ) ->
%	throw( { key_not_found, Key } ).
%
addToEntry( Key, Value, MapHashtable ) ->

	case maps:find( Key, MapHashtable ) of

		{ ok, BaseValue } ->
			maps:put( Key, BaseValue + Value, MapHashtable );

		error ->
			throw( { key_not_found, Key } )

	end.



% Subtracts specified value to the value, supposed to be numerical, associated
% to specified key.
%
% An exception is thrown if the key does not exist, a bad arithm is triggered if
% no subtraction can be performed on the associated value.
%
-spec subtractFromEntry( key(), number(), map_hashtable() ) -> map_hashtable().
% subtractFromEntry( Key, Value, MapHashtable=#{ Key => BaseValue } ) ->
%	MapHashtable#{ Key => BaseValue - Value };
%
% subtractFromEntry( _Key, _Value, _MapHashtable ) ->
%	throw( { key_not_found, Key } ).
%
subtractFromEntry( Key, Value, MapHashtable ) ->

	case maps:find( Key, MapHashtable ) of

		{ ok, BaseValue } ->
			maps:put( Key, BaseValue - Value, MapHashtable );

		error ->
			throw( { key_not_found, Key } )

	end.



% Toggles the boolean value associated with specified key: if true will be
% false, if false will be true.
%
% An exception is thrown if the key does not exist or if its associated value is
% not a boolean.
%
-spec toggleEntry( key(), map_hashtable() ) -> map_hashtable().
% toggleEntry( Key, MapHashtable=#{ Key => true } ) ->
%	MapHashtable#{ Key => false };
%
% toggleEntry( Key, MapHashtable=#{ Key => false } ) ->
%	MapHashtable#{ Key => true }.
toggleEntry( Key, MapHashtable )->

	case maps:get( Key, MapHashtable ) of

		true ->
			maps:put( Key, false, MapHashtable );

		false ->
			maps:put( Key, true, MapHashtable )

	end.



% Returns a new map hashtable, which started from MapHashtableBase and was
% enriched with the MapHashtableAdd entries whose keys where not already in
% MapHashtableBase (if a key is in both tables, the one from MapHashtableBase
% will be kept).
%
% Said differently: if a key exists in both tables, the value in MapHashtableAdd
% will be superseded by the value in MapHashtableBase.
%
% Note: not the standard merge that one would expect, should values be lists.
%
-spec merge( map_hashtable(), map_hashtable() ) -> map_hashtable().
merge( MapHashtableBase, MapHashtableAdd ) ->
	% Order matters:
	maps:merge( MapHashtableAdd, MapHashtableBase ).



% Merges the two specified tables into one, expecting that their keys are unique
% (i.e. that they do not intersect), otherwise throws an exception.
%
% Note: for an improved efficiency, ideally the smaller table shall be the first
% one.
%
-spec merge_unique( map_hashtable(), map_hashtable() ) -> map_hashtable().
merge_unique( FirstHashtable, SecondHashtable ) ->
	FirstEntries = enumerate( FirstHashtable ),
	addNewEntries( FirstEntries, SecondHashtable ).


% Merges the all specified tables into one, expecting that their keys are unique
% (i.e. that they do not intersect), otherwise throws an exception.
%
% Note: for an improved efficiency, ideally the tables shall be listed from the
% smaller to the bigger.
%
-spec merge_unique( [ map_hashtable() ] ) -> map_hashtable().
% (no empty list expected)
merge_unique( _Tables=[ Table ] ) ->
	Table;

% To avoid recreating from scratch the first table:
merge_unique( _Tables=[ HTable | T ] ) ->
	lists:foldl( fun( Table, AccTable ) ->
						 merge_unique( Table, AccTable )
				 end,
				 _Acc0=HTable,
				 _List=T ).



% Optimises this hashtable.
%
% A no-operation for map hashtables.
%
-spec optimise( map_hashtable() ) -> map_hashtable().
optimise( Hashtable ) ->
	Hashtable.



% Appends specified element to the value, supposed to be a list, associated to
% specified key, which must already exist in that table.
%
% An exception is thrown if the key does not exist.
%
% Note: no check is performed to ensure the value is a list indeed, and the
% '[|]' operation will not complain if not.
%
-spec appendToExistingEntry( key(), term(), map_hashtable() ) ->
								   map_hashtable().
%appendToExistingEntry( Key, Element, MapHashtable=#{ Key => ListValue } ) ->
%	MapHashtable#{ Key => [ Element | ListValue ] };
%
%appendToExistingEntry( Key, _Element, _MapHashtable ) ->
%	throw( { key_not_found, Key } ).
%
appendToExistingEntry( Key, Element, MapHashtable ) ->

	ListValue = maps:get( Key, MapHashtable ),

	maps:put( Key, [ Element | ListValue ], MapHashtable ).



% Appends specified elements to the value, supposed to be a list, associated to
% specified key.
%
% An exception is thrown if the key does not exist.
%
-spec appendListToExistingEntry( key(), [ term() ], map_hashtable() ) ->
								   map_hashtable().
appendListToExistingEntry( Key, Elements, Hashtable ) ->

	ListValue = maps:get( Key, Hashtable ),

	maps:put( Key, Elements ++ ListValue, Hashtable ).




% Appends specified element to the value, supposed to be a list, associated to
% specified key.
%
% If that key does not already exist, it will be created and associated to a
% list containing only the specified element.
%
-spec appendToEntry( key(), term(), map_hashtable() ) -> map_hashtable().
appendToEntry( Key, Element, MapHashtable ) ->

	case lookupEntry( Key, MapHashtable ) of

		key_not_found ->
			addEntry( Key, [ Element ], MapHashtable );

		{ value, CurrentList } ->
			addEntry( Key, [ Element | CurrentList ], MapHashtable )

	end.



% Appends specified elements to the value, supposed to be a list, associated to
% specified key.
%
% If that key does not already exist, it will be created and associated to a
% list containing only the specified elements.
%
-spec appendListToEntry( key(), [ term() ], map_hashtable() ) ->
							   map_hashtable().
appendListToEntry( Key, Elements, MapHashtable ) ->

	case lookupEntry( Key, MapHashtable ) of

		key_not_found ->
			addEntry( Key, Elements, MapHashtable );

		{ value, CurrentList } ->
			addEntry( Key, Elements ++ CurrentList, MapHashtable )

	end.



% Concatenes (on the left) specified list to the value, supposed to be a list as
% well, associated to specified key.
%
% If that key does not already exist, it will be created and associated to the
% specified list (as if beforehand the key was associated to an empty list)
%
-spec concatToEntry( key(), list(), map_hashtable() ) -> map_hashtable().
concatToEntry( Key, ListToConcat, MapHashtable ) when is_list( ListToConcat ) ->

	case lookupEntry( Key, MapHashtable ) of

		'key_not_found' ->
			addEntry( Key, ListToConcat, MapHashtable );

		{ value, CurrentList } ->
			addEntry( Key, ListToConcat ++ CurrentList, MapHashtable )

	end.



% Concatenes (on the left) specified lists to the values, supposed to be lists
% as well, associated to specified keys, the input being thus a list of
% key/list-value pairs.
%
% If a key does not already exist, it will be created and associated to the
% specified list (as if beforehand the key was associated to an empty list)
%
% Ex: concatListToEntries( [ { hello, [ 1, 2 ] }, { world, [ 4 ] } ], MyTable ).
%
-spec concatListToEntries( list_table:list_table(), map_hashtable() ) ->
								 map_hashtable().
concatListToEntries( KeyListValuePairs, MapHashtable )
  when is_list( KeyListValuePairs ) ->

	lists:foldl( fun( { Key, ListToConcat }, AccTable ) ->
					concatToEntry( Key, ListToConcat, AccTable )
				 end,
				 _Acc0=MapHashtable,
				 _List=KeyListValuePairs ).



% Deletes the first match of the specified element in the value associated to
% specified key, this value being assumed to be a list.
%
% An exception is thrown if the key does not exist.
%
% If the element is not in the specified list, the list will not be modified.
%
-spec deleteFromEntry( key(), term(), map_hashtable() ) -> map_hashtable().
%deleteFromEntry( Key, Element, MapHashtable=#{ Key => ListValue } ) ->
%	MapHashtable#{ Key => lists:delete( Element, ListValue ) };
%
%deleteFromEntry( Key, _Element, _MapHashtable ) ->
%	throw( { key_not_found, Key } ).
%
deleteFromEntry( Key, Element, MapHashtable ) ->

	ListValue = maps:get( Key, MapHashtable ),

	maps:put( Key, lists:delete( Element, ListValue ), MapHashtable ).



% Deletes the first match of the specified element in the value associated to
% specified key, this value being assumed to be a list.
%
% An exception is thrown if the key does not exist, or if the element is not in
% the targeted list.
%
-spec deleteExistingFromEntry( key(), term(), map_hashtable() ) ->
									 map_hashtable().
deleteExistingFromEntry( Key, Element, MapHashtable ) ->

	ListValue = maps:get( Key, MapHashtable ),

	maps:put( Key, list_utils:delete_existing( Element, ListValue ),
			  MapHashtable ).



% Pops the head of the value (supposed to be a list) associated to specified
% key, and returns a pair made of the popped head and the new hashtable.
%
-spec popFromEntry( key(), map_hashtable() ) -> { term(), map_hashtable() }.
%popFromEntry( Key, MapHashtable=#{ Key => [ H | T ] } ) ->
%	{ H, MapHashtable#{ Key => T } };
%
%popFromEntry( Key, _MapHashtable ) ->
%	throw( { key_not_found, Key } ).
%
popFromEntry( Key, MapHashtable ) ->

	[ H | T ] = maps:get( Key, MapHashtable ),

	{ H, maps:put( Key, T, MapHashtable ) }.



% Returns a flat list whose elements are all the key/value pairs of the
% hashtable, in no particular order.
%
% Ex: [ {K1,V1}, {K2,V2}, ... ].
%
-spec enumerate( map_hashtable() ) -> hashtable:entries().
enumerate( MapHashtable ) ->
	maps:to_list( MapHashtable ).



% Returns a list of key/value pairs corresponding to the list of specified keys,
% or throws a badmatch is at least one key is not found.
%
-spec selectEntries( [ key() ], map_hashtable() ) -> hashtable:entries().
selectEntries( Keys, MapHashtable ) ->

	SubMap = maps:with( Keys, MapHashtable ),

	maps:to_list( SubMap ).



% Returns a list containing all the keys of this hashtable.
%
-spec keys( map_hashtable() ) -> [ key() ].
keys( MapHashtable ) ->
	maps:keys( MapHashtable ).


% Returns a list containing all the values of this hashtable.
%
% Ex: useful if the key was used as an index to generate this table first.
%
-spec values( map_hashtable() ) -> [ value() ].
values( MapHashtable ) ->
	maps:values( MapHashtable ).



% Returns whether the specified hashtable is empty (not storing any key/value
% pair).
%
-spec isEmpty( map_hashtable() ) -> boolean().
%isEmpty( _MapHashtable=#{} ) ->
%	true;
%
%isEmpty( _MapHashtable ) ->
%	false.
%
isEmpty( MapHashtable ) when map_size( MapHashtable ) > 0 ->
	false;

isEmpty( _MapHashtable ) ->
	true.



% Returns the size (number of entries, i.e. of key/value pairs) of the specified
% table.
%
-spec size( map_hashtable() ) -> hashtable:entry_count().
size( MapHashtable ) ->
	map_size( MapHashtable ).



% Returns a textual description of the specified hashtable.
%
-spec toString( map_hashtable() ) -> string().
toString( MapHashtable ) ->
	toString( MapHashtable, _DefaultBullet=" + " ).


% Returns a textual description of the specified hashtable.
%
% Either a bullet is specified, or the returned string is either quite raw (if
% using 'internal') or a bit more elaborate (if using 'user_friendly').
%
% For this implementation, the requested description type does not matter.
%
-spec toString( map_hashtable(), string() | 'internal' | 'user_friendly' ) ->
					  string().
toString( MapHashtable, Bullet ) when is_list( Bullet ) ->

	case maps:to_list( MapHashtable ) of

		[] ->
			"empty table";

		L ->

			% Enforces a consistent order:
			Strings = [ io_lib:format( "~p: ~p", [ K, V ] )
						|| { K, V } <- lists:sort( L ) ],

			% Flatten is needed, in order to use the result with ~s:
<<<<<<< HEAD
			lists:flatten( io_lib:format( "table with ~B entry(ies):~s",
=======
			lists:flatten( io_lib:format( "table with ~B entry(ies): ~s",
>>>>>>> 67312b86
				[ map_size( MapHashtable ),
				  text_utils:strings_to_string( Strings, Bullet ) ] ) )

	end;

toString( MapHashtable, _DescriptionType ) ->
	toString( MapHashtable ).



% Displays the specified hashtable on the standard output.
%
-spec display( map_hashtable() ) -> basic_utils:void().
display( MapHashtable ) ->
	io:format( "~s~n", [ toString( MapHashtable ) ] ).



% Displays the specified hashtable on the standard output, with the specified
% title on top.
%
-spec display( string(), map_hashtable() ) -> basic_utils:void().
display( Title, MapHashtable ) ->
	io:format( "~s:~n~s~n", [ Title, toString( MapHashtable ) ] ).<|MERGE_RESOLUTION|>--- conflicted
+++ resolved
@@ -77,18 +77,11 @@
 		  deleteFromEntry/3, deleteExistingFromEntry/3,
 		  popFromEntry/2,
 		  enumerate/1, selectEntries/2, keys/1, values/1,
-<<<<<<< HEAD
-		  isEmpty/1, size/1, getEntryCount/1,
-		  map/2, mapOnEntries/2, mapOnValues/2,
-		  fold/3, foldOnEntries/3,
-		  merge/2, optimise/1, toString/1, toString/2, display/1, display/2 ]).
-=======
 		  isEmpty/1, size/1,
 		  map/2, mapOnEntries/2, mapOnValues/2,
 		  fold/3, foldOnEntries/3,
 		  merge/2, merge_unique/2, merge_unique/1,
 		  optimise/1, toString/1, toString/2, display/1, display/2 ]).
->>>>>>> 67312b86
 
 
 
@@ -1116,11 +1109,7 @@
 						|| { K, V } <- lists:sort( L ) ],
 
 			% Flatten is needed, in order to use the result with ~s:
-<<<<<<< HEAD
-			lists:flatten( io_lib:format( "table with ~B entry(ies):~s",
-=======
 			lists:flatten( io_lib:format( "table with ~B entry(ies): ~s",
->>>>>>> 67312b86
 				[ map_size( MapHashtable ),
 				  text_utils:strings_to_string( Strings, Bullet ) ] ) )
 
