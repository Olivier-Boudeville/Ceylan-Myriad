% Copyright (C) 2014-2019 Olivier Boudeville
%
% This file is part of the Ceylan-Myriad library.
%
% This library is free software: you can redistribute it and/or modify
% it under the terms of the GNU Lesser General Public License or
% the GNU General Public License, as they are published by the Free Software
% Foundation, either version 3 of these Licenses, or (at your option)
% any later version.
% You can also redistribute it and/or modify it under the terms of the
% Mozilla Public License, version 1.1 or later.
%
% This library is distributed in the hope that it will be useful,
% but WITHOUT ANY WARRANTY; without even the implied warranty of
% MERCHANTABILITY or FITNESS FOR A PARTICULAR PURPOSE. See the
% GNU Lesser General Public License and the GNU General Public License
% for more details.
%
% You should have received a copy of the GNU Lesser General Public
% License, of the GNU General Public License and of the Mozilla Public License
% along with this library.
% If not, see <http://www.gnu.org/licenses/> and
% <http://www.mozilla.org/MPL/>.
%
% Author: Olivier Boudeville [olivier (dot) boudeville (at) esperide (dot) com]
% Creation date: Friday, December 19, 2014.




% Gathering of various higher-level, convenient meta-related facilities, notably
% regarding metaprogramming, types and parse transforms.
%
% See meta_utils_test.erl for the corresponding test, and ast_info.erl for the
% more basic services used by this module.
%
% Note that this module is a prerequisite of at least most of our parse
% transforms, hence it must be bootstrapped *before* they are built, and cannot
% use them.
%
% So, to compile it, just go to the root of this layer and execute for example
% 'make all'.
%
% To determine the other bootstrapped modules (i.e. the subset of our modules
% that this module can use), see the BOOTSTRAP_MODULES variable in
% GNUmakevars.inc.

% See also: the type_utils module, about the management of datatypes themselves,
% and the ast* modules for lower-level operations.
%
-module(meta_utils).




% For table macro, etc.:
-include("meta_utils.hrl").


% For *_info records:
-include("ast_info.hrl").


% For ast_transforms record:
-include("ast_transform.hrl").




% Key implementation notes:
%
% - again: any exported function meant to be used by parse transforms shall rely
% exclusively (through all its code paths) on bootstrapped modules, as listed in
% the BOOTSTRAP_MODULES variable of GNUmakevars.inc
%
% - see type_utils about how to handle datatypes




% Implementation notes about parse transforms:

% Here are some resources to better understand parse transforms (PT, here):
%
% - generic information about PT: in http://www.erlang-factory.com/ :
% upload/presentations/521/yrashk_parse_transformations_sf12.pdf
%
% - Abstract Format: http://www.erlang.org/doc/apps/erts/absform.html (full spec
% of the AST format)
%
% - http://chlorophil.blogspot.fr/2007/04/erlang-macro-processor-v1-part-i.html
%   http://chlorophil.blogspot.fr/2007/04/atomiser-part-ii.html
%   http://chlorophil.blogspot.fr/2007/04/atomiser-part-iii.html
%   http://chlorophil.blogspot.fr/2007/04/atomiser-part-iv.html
%   http://chlorophil.blogspot.fr/2007/04/atomiser-part-v.html
%   http://chlorophil.blogspot.fr/2007/04/atomiser-part-vi.html
%   http://chlorophil.blogspot.fr/2007/04/atomiser-part-vii.html


% We consider here that an AST is an ordered list of forms.
%
% We often use located counterparts of the standard elements (ex: forms, ASTs)
% so that we can recreate and modify the order of (possibly transformed, added
% or removed) forms in an AST (that order matters, notably for its compilation),
% knowing that the embedded source-level line numbers are considerably less
% tractable and refer to another view onto the program at hand (and that the
% original forms are aggregated internally on a per-category basis rather than
% on a source-level one).
%
% See the definition of the location/0 type for further information.


% Standard modules of interest:
%
% - erl_scan ('The Erlang Token Scanner'): functions for tokenizing characters
% into Erlang tokens
%
% - epp ('An Erlang Code Preprocessor'): functions which are used by compile to
% preprocess macros and include files before the actual parsing
%
% - erl_parse ('The Erlang Parser'): basic Erlang parser
%
% - erl_eval ('The Erlang Meta Interpreter'): interpreter for Erlang
% expressions, in the abstract syntax
%
% - erl_pp ('The Erlang Pretty Printer'): to display abstract forms
%
% - erl_lint ('The Erlang Code Linter'): to check Erlang code for illegal
% syntax, bugs, unrecommended coding practices, etc.
%
% - compile ('The Erlang Compiler'): interface to the standard Erlang compiler

% Example of PT: http://www.erlang.org/doc/man/erl_id_trans.html


% Third-party libraries of interest:
%
% - https://github.com/uwiger/parse_trans
% - https://github.com/uwiger/toker


% Useful information about how to convert source code into actual code: on
% http://stackoverflow.com/questions/,
% 2160660/how-to-compile-erlang-code-loaded-into-a-string


% Use -P to see the code generated by a parse-transform; ex: 'erlc -P' or in the
% shell as 'c( "X.erl", [ 'P' ] )'.





% Options specified to a parse transform at runtime, like: report_warnings,
% beam,report_errors, {cwd,"X"}, {outdir,"Y"}, {i,"Z"}, {parse_transform,P},
% debug_info, warnings_as_errors, etc.
%
% (hence not a list_table, anyway not available here)
%
-type parse_transform_options() :: proplists:proplist().



%% Module subsection.

% The name of a module:
-type module_name() :: basic_utils:module_name().



%% Function subsection.


% The name of a function:
-type function_name() :: basic_utils:function_name().


% The arity of a function:
-type function_arity() :: arity().


% Declaration of a function based on a name with an arity (unique function
% signature within a module):
%
-type function_id() :: { function_name(), function_arity() }.


% The type of a function (currenty: unclear semantics).
-type function_type() :: any().


% The form corresponding to the definition of a clause of a function, typically
% { clause, LINE, Rep(Ps), Rep(Gs), Rep(B) } for '( Ps ) when Gs -> B':
%
-type clause_def() :: form().



% The full type specification (if any) of that function, as an abstract form;
% typically:
%
% { attribute, L, spec, { {foobar,Arity}, [{type,L,'fun', [{type,L,...
%
-type function_spec() :: form().


% The name of a variable (ex: 'X', or '_' in some cases):
-type variable_name() :: atom().


-export_type([ parse_transform_options/0,
			   module_name/0,
			   function_name/0, function_arity/0, function_id/0,
			   function_type/0,
			   clause_def/0, function_spec/0, variable_name/0 ]).



% Local shorthands:

-type form() :: ast_base:form().

-type module_info() :: ast_info:module_info().
-type type_info() :: ast_info:type_info().
-type function_info() :: ast_info:function_info().



% Parse-transform related functions:
-export([ apply_ast_transforms/2,
		  add_function/3, add_function/4, remove_function/2,
		  add_type/2, remove_type/2 ]).



% General functions, not operating an ASTs:
-export([ list_exported_functions/1, get_arities_for/2,
		  is_function_exported/3, check_potential_call/3 ]).




% Function addition/removal section.


% Registers (includes exporting) specified (spec-less) function in specified
% module.
%
-spec add_function( basic_utils:function_id(), [ clause_def() ], module_info() ) ->
						  module_info().
add_function( _FunId={ FunctionName, FunctionArity }, Clauses, ModuleInfo ) ->
	add_function( FunctionName, FunctionArity, Clauses, ModuleInfo ).


% Registers (includes exporting) specified (spec-less) function in specified
% module.
%
-spec add_function( basic_utils:function_name(), meta_utils:function_arity(),
					[ clause_def() ], module_info() ) -> module_info().
add_function( FunctionName, FunctionArity, Clauses,
			  ModuleInfo=#module_info{ %function_exports=ExportTable,
									   functions=FunTable,
									   markers=MarkerTable } ) ->

	% Let's check first that the function is not already defined:
	FunId = { FunctionName, FunctionArity },

	case ?table:hasEntry( FunId, FunTable ) of

		true ->
			CurrentFunInfo = ?table:getValue( FunId, FunTable ),
<<<<<<< HEAD
			CurrentFunString = ast_info:function_info_to_string( CurrentFunInfo ),
			ast_utils:display_error( "Function ~p already defined, as ~s.",
									 [ FunId, CurrentFunString ] ),
=======
			CurrentFunString = ast_info:function_info_to_string(
								 CurrentFunInfo ),

			AddedFunString = ast_info:function_info_to_string( FunInfo ),

			ast_utils:display_error( "Function ~p already defined, as ~s, "
						   "whereas to be added, as ~s.",
						   [ FunId, CurrentFunString, AddedFunString ] ),
>>>>>>> ac6f964a

			throw( { function_already_defined, FunId } );

		false ->
			ok

	end,

	DefLoc = ?table:getValue( definition_functions_marker, MarkerTable ),

	ExportLoc = ast_info:get_default_export_function_location(),

	FunInfo = #function_info{ name=FunctionName,
							  arity=FunctionArity,
							  location=DefLoc,
							  line=0,
							  clauses=Clauses,
							  spec=undefined,
							  callback=false,

							  % Will be auto-exported once module is recomposed:
							  exported=[ ExportLoc ] },

	NewFunTable = ?table:addEntry( FunId, FunInfo, FunTable ),

	% It is not strictly needed anymore to update accordingly the overall export
	% table, as would be done automatically when recomposing the AST:
	%
	%NewExportTable = ast_info:ensure_function_exported( FunId, [ ExportLoc ],
	%										  ModuleInfo, ExportTable ),

	ModuleInfo#module_info{ %function_exports=NewExportTable,
							functions=NewFunTable }.




% Unregisters specified function from specified module.
-spec remove_function( function_info(), module_info() ) -> module_info().
remove_function( FunInfo=#function_info{ exported=ExportLocs },
				 ModuleInfo=#module_info{ function_exports=ExportTable,
										  functions=FunTable } ) ->

	FunId = { FunInfo#function_info.name, FunInfo#function_info.arity },

	% First forget its description:
	NewFunTable = case ?table:hasEntry( FunId, FunTable ) of

		true ->
			?table:removeEntry( FunId, FunTable );

		false ->
			throw( { non_existing_function_to_remove, FunId } )

	end,

	% Then its exports:
	NewExportTable = ast_info:ensure_function_not_exported( FunId, ExportLocs,
															ExportTable ),

	ModuleInfo#module_info{ function_exports=NewExportTable,
							functions=NewFunTable }.




% Type addition/removal section.



% Registers the specified, fully-described type in specified module.
-spec add_type( type_info(), module_info() ) -> module_info().
add_type( TypeInfo=#type_info{
					  variables=TypeVariables,
					  exported=ExportLocs },
		  ModuleInfo=#module_info{ type_exports=ExportTable,
								   types=TypeTable } ) ->

	Arity = length( TypeVariables ),

	% Let's check first that the type is not already defined:
	TypeId = { TypeInfo#type_info.name, Arity },

	case ?table:hasEntry( TypeId, TypeTable ) of

		true ->
			CurrentTypeInfo = ?table:getValue( TypeId, TypeTable ),
			CurrentTypeString = ast_info:type_info_to_string( CurrentTypeInfo ),

			AddedTypeString = ast_info:type_info_to_string( TypeInfo ),

			ast_utils:display_error( "Type ~p already defined, as ~s, "
						   "whereas to be added, as ~s.",
						   [ TypeId, CurrentTypeString, AddedTypeString ] ),

			throw( { type_already_defined, TypeId } );

		false ->
			ok

	end,

	NewTypeTable = ?table:addEntry( TypeId, TypeInfo, TypeTable ),

	% Now updating the exports:
	NewExportTable = ast_info:ensure_type_exported( TypeId, ExportLocs,
													ModuleInfo, ExportTable ),

	ModuleInfo#module_info{ type_exports=NewExportTable,
							types=NewTypeTable }.




% Unregisters specified type from specified module.
-spec remove_type( type_info(), module_info() ) -> module_info().
remove_type( TypeInfo=#type_info{ variables=TypeVariables,
								  exported=ExportLocs },
			 ModuleInfo=#module_info{ type_exports=ExportTable,
									  types=TypeTable } ) ->

	Arity = length( TypeVariables ),

	TypeId = { TypeInfo#type_info.name, Arity },

	% First forget its description:
	NewTypeTable = case ?table:hasEntry( TypeId, TypeTable ) of

		true ->
			?table:removeEntry( TypeId, TypeTable );

		false ->
			throw( { non_existing_type_to_remove, TypeId } )

	end,

	% Then its exports:
	NewExportTable = ast_info:ensure_type_not_exported( TypeId, ExportLocs,
														ExportTable ),

	ModuleInfo#module_info{ type_exports=NewExportTable,
							types=NewTypeTable }.



% Applies specified AST transformations (mostly depth-first) to the specified
% module information.
%
% (helper)
%
-spec apply_ast_transforms( module_info(), ast_transform:ast_transforms() ) ->
							  { module_info(), ast_transform:ast_transforms() }.
apply_ast_transforms( ModuleInfo=#module_info{ types=TypeTable,
											   records=RecordTable,
											   functions=FunctionTable },
					  Transforms ) ->

	% Note: we consider that no transformation state is to be carried from a
	% top-level transformation to another (so we consider that Transforms is
	% immutable here)

	% First, update the type definitions accordingly (including in records):

	%ast_utils:display_trace( "[Myriad] Transforming known types." ),
	{ NewTypeTable, TypeTransforms } =
		ast_type:transform_type_table( TypeTable, Transforms ),

	%ast_utils:display_trace( "[Myriad] Transforming known types in records." ),
	{ NewRecordTable, RecTransforms } =
		ast_type:transform_types_in_record_table( RecordTable, TypeTransforms ),

	%ast_utils:display_trace( "[Myriad] Transforming all functions." ),
	{ NewFunctionTable, FunTransforms } =
		ast_function:transform_functions( FunctionTable, RecTransforms ),

	% Updated module_info returned:
	{ ModuleInfo#module_info{ types=NewTypeTable,
							  records=NewRecordTable,
							  functions=NewFunctionTable },
	  FunTransforms }.



% Lists (in the order of their definition) all the functions ({Name,Arity}) that
% are exported by the specified module, expected to be found in the code path.
%
-spec list_exported_functions( basic_utils:module_name() ) ->
									 [ function_id() ].
list_exported_functions( ModuleName ) ->

	% To avoid a unclear message like 'undefined function XXX:module_info/1':
	case code_utils:is_beam_in_path( ModuleName ) of

		not_found ->
			throw( { module_not_found_in_path, ModuleName } );

		_ ->
			ok

	end,

	ModuleName:module_info( exports ).



% Returns a list of the arities for which the specified function of the
% specified module is exported.
%
-spec get_arities_for( basic_utils:module_name(), function_name() ) ->
							 [ arity() ].
get_arities_for( ModuleName, FunctionName ) ->

	ExportedFuns = list_exported_functions( ModuleName ),

	% Match on FunctionName:
	[ Arity || { Name, Arity } <- ExportedFuns, Name =:= FunctionName ].



% Tells whether the specified function (name with arity) is exported by the
% specified module.
%
-spec is_function_exported( basic_utils:module_name(), function_name(),
							arity() ) -> boolean().
is_function_exported( ModuleName, FunctionName, Arity ) ->
	lists:member( { FunctionName, Arity },
				  list_exported_functions( ModuleName ) ).



% Checks whether a potential upcoming call to the specified MFA
% (Module,Function,Arguments) has a chance of succeeding.
%
-spec check_potential_call( basic_utils:module_name(), function_name(),
		[ basic_utils:argument() ] ) ->
				'ok' | 'module_not_found' | 'function_not_exported'.
check_potential_call( ModuleName, FunctionName, Arguments )
  when is_atom( ModuleName ) andalso is_atom( FunctionName )
	   andalso is_list( Arguments ) ->

	case code_utils:is_beam_in_path( ModuleName ) of

		not_found ->
			module_not_found;

		_ ->
			Arity = length( Arguments ),
			case is_function_exported( ModuleName, FunctionName, Arity ) of

				true ->
					ok;

				false ->
					function_not_exported

			end

	end;

check_potential_call( ModuleName, FunctionName, Arguments ) ->

	case is_atom( ModuleName ) of

		true ->
			ok;

		false ->
			throw( { non_atom_module_name, ModuleName } )

	end,

	case is_atom( FunctionName ) of

		true ->
			ok;

		false ->
			throw( { non_atom_function_name, FunctionName } )

	end,

	% Only remaining possibility:
	throw( { non_list_arguments, Arguments } ).<|MERGE_RESOLUTION|>--- conflicted
+++ resolved
@@ -269,20 +269,11 @@
 
 		true ->
 			CurrentFunInfo = ?table:getValue( FunId, FunTable ),
-<<<<<<< HEAD
-			CurrentFunString = ast_info:function_info_to_string( CurrentFunInfo ),
+			CurrentFunString = ast_info:function_info_to_string(
+								 CurrentFunInfo ),
+
 			ast_utils:display_error( "Function ~p already defined, as ~s.",
 									 [ FunId, CurrentFunString ] ),
-=======
-			CurrentFunString = ast_info:function_info_to_string(
-								 CurrentFunInfo ),
-
-			AddedFunString = ast_info:function_info_to_string( FunInfo ),
-
-			ast_utils:display_error( "Function ~p already defined, as ~s, "
-						   "whereas to be added, as ~s.",
-						   [ FunId, CurrentFunString, AddedFunString ] ),
->>>>>>> ac6f964a
 
 			throw( { function_already_defined, FunId } );
 
