--- conflicted
+++ resolved
@@ -281,11 +281,7 @@
 % Returns the current edge color of the specified polygon, if specified,
 % otherwise 'undefined'.
 %
-<<<<<<< HEAD
--spec get_edge_color( polygon() ) -> basic_utils:maybe( gui_color:color() ).
-=======
 -spec get_edge_color( polygon() ) -> maybe( gui_color:color() ).
->>>>>>> d0f59f60
 get_edge_color( Polygon ) ->
 	option_list:lookup( edge_color, Polygon#polygon.rendering ).
 
@@ -306,11 +302,7 @@
 % Returns the current fill color of the specified polygon, if specified,
 % otherwise 'undefined'.
 %
-<<<<<<< HEAD
--spec get_fill_color( polygon() ) -> basic_utils:maybe( gui_color:color() ).
-=======
 -spec get_fill_color( polygon() ) -> maybe( gui_color:color() ).
->>>>>>> d0f59f60
 get_fill_color( Polygon ) ->
 	option_list:lookup( fill, Polygon#polygon.rendering ).
 
@@ -329,11 +321,7 @@
 %
 % Throws an exception if the polygon is not valid.
 %
-<<<<<<< HEAD
--spec render( polygon(), gui:canvas() ) -> basic_utils:void().
-=======
 -spec render( polygon(), gui:canvas() ) -> void().
->>>>>>> d0f59f60
 render( Polygon, Canvas ) ->
 
 	%trace_utils:debug_fmt( "Rendering polygon:~n~s.",
