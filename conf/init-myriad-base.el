--- conflicted
+++ resolved
@@ -228,17 +228,12 @@
 	indentation space-after-tab))
 
   ;; Not wanting auto-completion (e.g. company) to apply when entering texts:
-<<<<<<< HEAD
-  ;;(setq lsp-completion-provider :none)
-  (company-mode -1)
-  (company-box-mode -1)
-=======
   (setq lsp-completion-provider :none)
 
   ;; Not available at this point:
   ;;(company-mode -1)
-
->>>>>>> d5251519
+  ;;(company-box-mode -1)
+
   )
 
 
