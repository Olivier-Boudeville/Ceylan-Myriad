--- conflicted
+++ resolved
@@ -265,21 +265,11 @@
 
 ;; Depends on the screen height:
 
-<<<<<<< HEAD
-;; For a netbook:
-;;(add-to-list 'default-frame-alist (cons 'height 35))
-
-;; For a normal screen:
-(add-to-list 'default-frame-alist (cons 'height 49))
-
-;;(add-to-list 'default-frame-alist (cons 'height 58))
-=======
 ;; For a netbook or possibly a laptop:
 ;;(add-to-list 'default-frame-alist (cons 'height 35))
 
 ;; For a normal screen:
 (add-to-list 'default-frame-alist (cons 'height 52))
->>>>>>> d0f59f60
 
 
 ;; Key section:
