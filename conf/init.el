--- conflicted
+++ resolved
@@ -279,21 +279,11 @@
 
 ;; Depends on the screen height:
 
-<<<<<<< HEAD
-;; For a netbook:
-;;(add-to-list 'default-frame-alist (cons 'height 35))
-
-;; For a normal screen:
-(add-to-list 'default-frame-alist (cons 'height 49))
-
-;;(add-to-list 'default-frame-alist (cons 'height 58))
-=======
 ;; For a netbook or possibly a laptop:
 ;;(add-to-list 'default-frame-alist (cons 'height 35))
 
 ;; For a normal screen:
 (add-to-list 'default-frame-alist (cons 'height 52))
->>>>>>> 67312b86
 
 
 ;; Key section:
