<!DOCTYPE HTML PUBLIC "-//W3C//DTD HTML 4.01 Transitional//EN">
<html>
<head>
<meta http-equiv="Content-Type" content="text/html; charset=UTF-8">
<title>Module file_utils</title>
<link rel="stylesheet" type="text/css" href="stylesheet.css" title="EDoc">
</head>
<body bgcolor="white">
<div class="navbar"><a name="#navbar_top"></a><table width="100%" border="0" cellspacing="0" cellpadding="2" summary="navigation bar"><tr><td><a href="overview-summary.html" target="overviewFrame">Overview</a></td><td><a href="http://www.erlang.org/"><img src="erlang.png" align="right" border="0" alt="erlang logo"></a></td></tr></table></div>
<hr>

<h1>Module file_utils</h1>
<ul class="index"><li><a href="#description">Description</a></li><li><a href="#types">Data Types</a></li><li><a href="#index">Function Index</a></li><li><a href="#functions">Function Details</a></li></ul>Gathering of various facilities regarding <b>files and other filesystem
 elements</b>.


<h2><a name="description">Description</a></h2><p>Gathering of various facilities regarding <b>files and other filesystem
 elements</b>.</p>

 See file_utils_test.erl for the corresponding test.

<h2><a name="types">Data Types</a></h2>

<h3 class="typedecl"><a name="type-abs_directory_path">abs_directory_path()</a></h3>
<p><tt>abs_directory_path() = <a href="#type-directory_path">directory_path()</a></tt></p>
<p> Sometimes useful.</p>

<h3 class="typedecl"><a name="type-any_directory_name">any_directory_name()</a></h3>
<p><tt>any_directory_name() = <a href="#type-directory_name">directory_name()</a> | <a href="#type-bin_directory_name">bin_directory_name()</a></tt></p>


<h3 class="typedecl"><a name="type-any_directory_path">any_directory_path()</a></h3>
<p><tt>any_directory_path() = <a href="#type-directory_path">directory_path()</a> | <a href="#type-bin_directory_path">bin_directory_path()</a></tt></p>


<h3 class="typedecl"><a name="type-any_file_name">any_file_name()</a></h3>
<p><tt>any_file_name() = <a href="#type-file_name">file_name()</a> | <a href="#type-bin_file_name">bin_file_name()</a></tt></p>
<p> Could also be the more general file:name_all().</p>

<h3 class="typedecl"><a name="type-any_file_path">any_file_path()</a></h3>
<p><tt>any_file_path() = <a href="#type-file_path">file_path()</a> | <a href="#type-bin_file_path">bin_file_path()</a></tt></p>


<h3 class="typedecl"><a name="type-any_path">any_path()</a></h3>
<p><tt>any_path() = <a href="#type-path">path()</a> | <a href="#type-bin_path">bin_path()</a></tt></p>
<p> We do not believe that atoms shall be legit paths.</p>

<h3 class="typedecl"><a name="type-any_path_element">any_path_element()</a></h3>
<p><tt>any_path_element() = <a href="#type-path_element">path_element()</a> | <a href="#type-bin_path_element">bin_path_element()</a></tt></p>
<p> Any type of a part of a path (ex: <code>&lt;&lt;"local"&gt;&gt;</code> in "/usr/local/share").</p>

<h3 class="typedecl"><a name="type-any_string">any_string()</a></h3>
<p><tt>any_string() = <a href="text_utils.html#type-any_string">text_utils:any_string()</a></tt></p>


<h3 class="typedecl"><a name="type-any_suffix">any_suffix()</a></h3>
<p><tt>any_suffix() = <a href="#type-any_string">any_string()</a></tt></p>
<p> The suffix (final part) in a path element.</p>

<h3 class="typedecl"><a name="type-bin_directory_name">bin_directory_name()</a></h3>
<p><tt>bin_directory_name() = <a href="#type-bin_string">bin_string()</a></tt></p>


<h3 class="typedecl"><a name="type-bin_directory_path">bin_directory_path()</a></h3>
<p><tt>bin_directory_path() = <a href="#type-bin_string">bin_string()</a></tt></p>


<h3 class="typedecl"><a name="type-bin_executable_path">bin_executable_path()</a></h3>
<p><tt>bin_executable_path() = <a href="#type-bin_file_path">bin_file_path()</a></tt></p>
<p> Designates a path to an executable, as a binary.</p>

<h3 class="typedecl"><a name="type-bin_file_name">bin_file_name()</a></h3>
<p><tt>bin_file_name() = <a href="#type-bin_string">bin_string()</a></tt></p>


<h3 class="typedecl"><a name="type-bin_file_path">bin_file_path()</a></h3>
<p><tt>bin_file_path() = <a href="#type-bin_string">bin_string()</a></tt></p>


<h3 class="typedecl"><a name="type-bin_path">bin_path()</a></h3>
<p><tt>bin_path() = <a href="#type-bin_string">bin_string()</a></tt></p>


<h3 class="typedecl"><a name="type-bin_path_element">bin_path_element()</a></h3>
<p><tt>bin_path_element() = <a href="text_utils.html#type-bin_string">text_utils:bin_string()</a></tt></p>
<p> A part of a path (ex: <code>&lt;&lt;"local"&gt;&gt;</code> in "/usr/local/share").</p>

<h3 class="typedecl"><a name="type-bin_script_path">bin_script_path()</a></h3>
<p><tt>bin_script_path() = <a href="#type-bin_file_path">bin_file_path()</a></tt></p>
<p> Designates a path to an (executable) script, as a binary.</p>

<h3 class="typedecl"><a name="type-bin_string">bin_string()</a></h3>
<p><tt>bin_string() = <a href="text_utils.html#type-bin_string">text_utils:bin_string()</a></tt></p>


<h3 class="typedecl"><a name="type-compression_format">compression_format()</a></h3>
<p><tt>compression_format() = zip | bzip2 | xz</tt></p>
<p> The supported compression formats.</p>

<h3 class="typedecl"><a name="type-directory_name">directory_name()</a></h3>
<p><tt>directory_name() = <a href="#type-path">path()</a></tt></p>


<h3 class="typedecl"><a name="type-directory_path">directory_path()</a></h3>
<p><tt>directory_path() = <a href="#type-path">path()</a></tt></p>


<h3 class="typedecl"><a name="type-entry_type">entry_type()</a></h3>
<p><tt>entry_type() = device | directory | other | regular | symlink</tt></p>
<p> All known types of file entries.</p>

<h3 class="typedecl"><a name="type-executable_name">executable_name()</a></h3>
<p><tt>executable_name() = <a href="#type-file_name">file_name()</a></tt></p>
<p> Designates an executable, generally without a path (ex: "foobar").</p>

<h3 class="typedecl"><a name="type-executable_path">executable_path()</a></h3>
<p><tt>executable_path() = <a href="#type-file_path">file_path()</a></tt></p>
<p> Designates a path to an executable; ex: "../my_dir/other/run.exe").</p>

<h3 class="typedecl"><a name="type-extension">extension()</a></h3>
<p><tt>extension() = <a href="#type-ustring">ustring()</a></tt></p>
<p> An extension in a filename (ex: "baz", in "foobar.baz.json").</p>

<h3 class="typedecl"><a name="type-file">file()</a></h3>
<p><tt>file() = <a href="http://www.erlang.org/edoc/doc/kernel/doc/file.html#type-io_device">file:io_device()</a></tt></p>
<p> Corresponds to the handle to an open file (typically a file descriptor
 counterpart), but also, possibly, 'standard_io' (for standard output,
 descriptor 1), 'standard_error' (for standard error, descriptor 2), a
 registered name (as an atom), or any PID handling the I/O protocols.</p>

<h3 class="typedecl"><a name="type-file_info">file_info()</a></h3>
<p><tt>file_info() = #file_info{size = non_neg_integer() | undefined, type = device | directory | other | regular | symlink | undefined, access = read | write | read_write | none | undefined, atime = <a href="http://www.erlang.org/edoc/doc/kernel/doc/file.html#type-date_time">file:date_time()</a> | non_neg_integer() | undefined, mtime = <a href="http://www.erlang.org/edoc/doc/kernel/doc/file.html#type-date_time">file:date_time()</a> | non_neg_integer() | undefined, ctime = <a href="http://www.erlang.org/edoc/doc/kernel/doc/file.html#type-date_time">file:date_time()</a> | non_neg_integer() | undefined, mode = non_neg_integer() | undefined, links = non_neg_integer() | undefined, major_device = non_neg_integer() | undefined, minor_device = non_neg_integer() | undefined, inode = non_neg_integer() | undefined, uid = non_neg_integer() | undefined, gid = non_neg_integer() | undefined}</tt></p>


<h3 class="typedecl"><a name="type-file_name">file_name()</a></h3>
<p><tt>file_name() = <a href="#type-path">path()</a></tt></p>
<p> Designates a filename, generally without a path (ex: "foobar.txt").</p>

<h3 class="typedecl"><a name="type-file_open_mode">file_open_mode()</a></h3>
<p><tt>file_open_mode() = tuple() | atom() | ram</tt></p>
<p><p> Relevant flags when opening a file (ex: read, write, append, exclusive, raw, 
etc.).</p>

 <p>See <a href="http://erlang.org/doc/man/file.html#open-2" target="_top"><tt>http://erlang.org/doc/man/file.html#open-2</tt></a> for their detailed 
description.</p>

 (file:mode() not exported currently unfortunately, see
 lib/kernel/src/file.erl)</p>

<h3 class="typedecl"><a name="type-file_path">file_path()</a></h3>
<p><tt>file_path() = <a href="#type-path">path()</a></tt></p>
<p> Designates a path to a file (including its filename); ex:
 "../my_dir/other/foobar.txt".</p>

<h3 class="typedecl"><a name="type-filename">filename()</a></h3>
<p><tt>filename() = <a href="#type-file_name">file_name()</a></tt></p>
<p> Just a convenience alias.</p>

<h3 class="typedecl"><a name="type-format_string">format_string()</a></h3>
<p><tt>format_string() = <a href="text_utils.html#type-format_string">text_utils:format_string()</a></tt></p>


<h3 class="typedecl"><a name="type-improper_encoding_action">improper_encoding_action()</a></h3>
<p><tt>improper_encoding_action() = throw | warn | ignore | include</tt></p>


<h3 class="typedecl"><a name="type-leaf_name">leaf_name()</a></h3>
<p><tt>leaf_name() = <a href="#type-path_element">path_element()</a></tt></p>
<p><p> A leaf name, i.e. the final element of a path (possibly a file or directory).</p>

 Ex: in 'aaa/bbb/ccc', 'aaa' is the root, and 'ccc' is the leaf.</p>

<h3 class="typedecl"><a name="type-link_name">link_name()</a></h3>
<p><tt>link_name() = <a href="#type-ustring">ustring()</a></tt></p>
<p> The name of a (symbolic) link.</p>

<h3 class="typedecl"><a name="type-parent_creation">parent_creation()</a></h3>
<p><tt>parent_creation() = create_no_parent | create_parents</tt></p>
<p> Tells whether parent directories shall be created.</p>

<h3 class="typedecl"><a name="type-path">path()</a></h3>
<p><tt>path() = <a href="#type-ustring">ustring()</a></tt></p>
<p> A path may designate either a file or a directory (in both case with leading,
 root directories possibly specified).</p>

<h3 class="typedecl"><a name="type-path_element">path_element()</a></h3>
<p><tt>path_element() = <a href="#type-ustring">ustring()</a></tt></p>
<p> A part of a path (ex: "local" in "/usr/local/share").</p>

<h3 class="typedecl"><a name="type-permission">permission()</a></h3>
<p><tt>permission() = owner_read | owner_write | owner_execute | group_read | group_write | group_execute | other_read | other_write | other_execute | set_user_id | set_group_id</tt></p>
<p> The various permissions that can be combined for file-like elements.</p>

<h3 class="typedecl"><a name="type-permission_mask">permission_mask()</a></h3>
<p><tt>permission_mask() = non_neg_integer()</tt></p>
<p> The binary mask corresponding to a filesystem permission.</p>

<h3 class="typedecl"><a name="type-script_path">script_path()</a></h3>
<p><tt>script_path() = <a href="#type-file_path">file_path()</a></tt></p>
<p> Designates a path to an (executable) script; ex: "../my_dir/other/run.sh").</p>

<h3 class="typedecl"><a name="type-ustring">ustring()</a></h3>
<p><tt>ustring() = <a href="text_utils.html#type-ustring">text_utils:ustring()</a></tt></p>


<h2><a name="index">Function Index</a></h2>
<table width="100%" border="1" cellspacing="0" cellpadding="2" summary="function index"><tr><td valign="top"><a href="#any_join-1">any_join/1</a></td><td>Joins the specified list of path elements; returns a corresponding binary 
string if at least one element is a binary string itself, otherwise returns a 
plain string.</td></tr>
<tr><td valign="top"><a href="#any_join-2">any_join/2</a></td><td>Joins the two specified path elements; returns a corresponding binary 
string if at least one element is a binary string itself, otherwise returns a 
plain string.</td></tr>
<tr><td valign="top"><a href="#append_file-2">append_file/2</a></td><td>Appends, at the end of the first specified file, the content of the
 second specified one: concatenates the second with the first one.</td></tr>
<tr><td valign="top"><a href="#bin_join-1">bin_join/1</a></td><td>Joins the specified list of path elements, returns a corresponding binary 
string.</td></tr>
<tr><td valign="top"><a href="#bin_join-2">bin_join/2</a></td><td>Joins the two specified path elements, returns a corresponding binary 
string.</td></tr>
<tr><td valign="top"><a href="#change_permissions-2">change_permissions/2</a></td><td>Changes the permissions ("chmod") of specified filesystem element.</td></tr>
<tr><td valign="top"><a href="#close-1">close/1</a></td><td>Closes specified file reference.</td></tr>
<tr><td valign="top"><a href="#close-2">close/2</a></td><td>Closes specified file reference.</td></tr>
<tr><td valign="top"><a href="#compress-1">compress/1</a></td><td>Compresses specified file: creates a new, compressed version thereof 
(using the most efficient, compacity-wise, compression tool available), whose 
filename, established based on usual conventions, is returned.</td></tr>
<tr><td valign="top"><a href="#compress-2">compress/2</a></td><td>Compresses specified file: creates a new, compressed version thereof, 
whose filename, established based on usual conventions, is returned.</td></tr>
<tr><td valign="top"><a href="#convert_to_filename-1">convert_to_filename/1</a></td><td>Converts specified name to an acceptable filename, filesystem-wise.</td></tr>
<tr><td valign="top"><a href="#copy_file-2">copy_file/2</a></td><td>Copies a specified file to a given destination filename (not a directory 
name, see copy_file_in/2 for that), overwriting any previous file.</td></tr>
<tr><td valign="top"><a href="#copy_file_if_existing-2">copy_file_if_existing/2</a></td><td>Copies a specified file to a given destination iff this source file is 
already existing.</td></tr>
<tr><td valign="top"><a href="#copy_file_in-2">copy_file_in/2</a></td><td>Copies a specified file in a given destination directory, overwriting any 
previous file, and returning the full path of the copied file.</td></tr>
<tr><td valign="top"><a href="#copy_tree-2">copy_tree/2</a></td><td>Copies specified source tree in specified target directory.</td></tr>
<tr><td valign="top"><a href="#create_directory-1">create_directory/1</a></td><td>Creates specified directory ("mkdir"), without creating any intermediate 
(parent) directory that would not exist.</td></tr>
<tr><td valign="top"><a href="#create_directory-2">create_directory/2</a></td><td>Creates the specified directory.</td></tr>
<tr><td valign="top"><a href="#create_directory_if_not_existing-1">create_directory_if_not_existing/1</a></td><td>Creates specified directory (but not any parent thereof), if not already 
existing.</td></tr>
<tr><td valign="top"><a href="#create_directory_if_not_existing-2">create_directory_if_not_existing/2</a></td><td>Creates specified directory (and, if specified, any needed parent as 
well), if not already existing.</td></tr>
<tr><td valign="top"><a href="#create_empty_file-1">create_empty_file/1</a></td><td>Creates an empty file bearing the specified filename (other use of 
touch).</td></tr>
<tr><td valign="top"><a href="#create_link-2">create_link/2</a></td><td>Creates a symbolic link pointing to specified target path, bearing
 specified (link) name.</td></tr>
<tr><td valign="top"><a href="#create_temporary_directory-0">create_temporary_directory/0</a></td><td>Creates a non-previously existing temporary directory, and returns its 
full path.</td></tr>
<tr><td valign="top"><a href="#decompress-1">decompress/1</a></td><td>Decompresses specified compressed file, expected to bear the extension 
corresponding to the implicit, most compact format: recreates the original, 
decompressed version thereof, whose filename, established based on usual 
conventions, is returned: the name of the input file without its extension.</td></tr>
<tr><td valign="top"><a href="#decompress-2">decompress/2</a></td><td>Decompresses specified compressed file, expected to bear the extension 
corresponding to the specified format: recreates the original, decompressed 
version thereof, whose filename, established based on usual conventions, is 
returned: the name of the input file without its extension.</td></tr>
<tr><td valign="top"><a href="#ensure_path_is_absolute-1">ensure_path_is_absolute/1</a></td><td>Returns an absolute, normalised path corresponding to specified path.</td></tr>
<tr><td valign="top"><a href="#ensure_path_is_absolute-2">ensure_path_is_absolute/2</a></td><td>Returns an absolute, normalised path corresponding to the specified 
target path, using base path as root directory (this must be an absolute path) 
if the target path is not absolute.</td></tr>
<tr><td valign="top"><a href="#escape_path-1">escape_path/1</a></td><td>Escapes specified path so that it can safely be included as a seralised 
(string) content.</td></tr>
<tr><td valign="top"><a href="#exists-1">exists/1</a></td><td>Tells whether specified file entry exists, regardless of its type.</td></tr>
<tr><td valign="top"><a href="#file_to_zipped_term-1">file_to_zipped_term/1</a></td><td>Reads in memory the file specified from its filename, zips the 
corresponding term, and returns it, as a compressed binary.</td></tr>
<tr><td valign="top"><a href="#files_to_zipped_term-1">files_to_zipped_term/1</a></td><td>Reads in memory the files specified from their filenames (as plain 
strings), zips the corresponding term, and returns it.</td></tr>
<tr><td valign="top"><a href="#files_to_zipped_term-2">files_to_zipped_term/2</a></td><td>Reads in memory the files specified from their filenames (as plain 
strings), assuming their path is relative to the specified base directory, 
zips the corresponding term, and returns it.</td></tr>
<tr><td valign="top"><a href="#filter_by_excluded_suffixes-2">filter_by_excluded_suffixes/2</a></td><td>Returns a list containing all paths in the specified list (in an
 unspecified order) that do not match any of the specified suffixes.</td></tr>
<tr><td valign="top"><a href="#filter_by_extension-2">filter_by_extension/2</a></td><td>Returns a list containing all elements of the Filenames list whose
 extension is the specified one (ex: ".dat").</td></tr>
<tr><td valign="top"><a href="#filter_by_extensions-2">filter_by_extensions/2</a></td><td>Returns a list containing all elements of Filenames list whose extension
 corresponds to one of the specified extensions (ex: [".dat", ".png"]).</td></tr>
<tr><td valign="top"><a href="#filter_by_included_suffixes-2">filter_by_included_suffixes/2</a></td><td>Returns a list containing all paths in the specified list (in an
 unspecified order) that match any of the specified suffixes.</td></tr>
<tr><td valign="top"><a href="#find_directories_from-1">find_directories_from/1</a></td><td>Returns a list of all directories found from the root, in the whole 
subtree (that is recursively).</td></tr>
<tr><td valign="top"><a href="#find_files_from-1">find_files_from/1</a></td><td>Returns a list of all files (regular ones and symlinks) found from the 
root, in the whole subtree (that is recursively).</td></tr>
<tr><td valign="top"><a href="#find_files_from-2">find_files_from/2</a></td><td>Returns a list of all files (regular ones and, if requested, symlinks) 
found from the root, in the whole subtree (that is recursively).</td></tr>
<tr><td valign="top"><a href="#find_files_from-3">find_files_from/3</a></td><td>Returns a list of all files (regular ones and, if requested, symlinks) 
found from the root, in the whole subtree (that is recursively).</td></tr>
<tr><td valign="top"><a href="#find_files_with_excluded_dirs-2">find_files_with_excluded_dirs/2</a></td><td>Returns a list of all files (regular ones and symlinks) found from the 
root, in the whole subtree (that is recursively), with specified directories 
excluded.</td></tr>
<tr><td valign="top"><a href="#find_files_with_excluded_dirs_and_suffixes-3">find_files_with_excluded_dirs_and_suffixes/3</a></td><td>Returns a list of all files (regular ones and symlinks) found from the 
root, in the whole subtree (that is recursively), with specified directories 
and suffixes excluded.</td></tr>
<tr><td valign="top"><a href="#find_files_with_excluded_suffixes-2">find_files_with_excluded_suffixes/2</a></td><td>Returns a list of all files (regular ones and symlinks) found from the 
root which do not match any of the specified suffixes, in the whole subtree 
(that is recursively).</td></tr>
<tr><td valign="top"><a href="#find_files_with_excluded_suffixes-3">find_files_with_excluded_suffixes/3</a></td><td>Returns a list of all files (regular ones and symlinks) found from the 
root which do not match any of the specified suffixes, in the whole subtree 
(that is recursively).</td></tr>
<tr><td valign="top"><a href="#find_files_with_extension_from-2">find_files_with_extension_from/2</a></td><td>Returns a list of all files (regular ones and symlinks) found from the 
root with specified extension, in the whole subtree (that is recursively).</td></tr>
<tr><td valign="top"><a href="#find_files_with_extension_from-3">find_files_with_extension_from/3</a></td><td>Returns a list of all files (regular ones and symlinks) found from the 
root with specified extension, in the whole subtree (that is recursively).</td></tr>
<tr><td valign="top"><a href="#find_links_from-1">find_links_from/1</a></td><td>Returns a list of all symlinks found from the root, in the whole subtree 
(that is recursively).</td></tr>
<tr><td valign="top"><a href="#find_links_from-2">find_links_from/2</a></td><td>Returns a list of all symlinks found from the root, in the whole subtree 
(that is recursively).</td></tr>
<tr><td valign="top"><a href="#find_regular_files_from-1">find_regular_files_from/1</a></td><td>Returns a list of all regular files (hence not including symlinks) found 
from the root, in the whole subtree (that is recursively).</td></tr>
<tr><td valign="top"><a href="#from_permission_mask-1">from_permission_mask/1</a></td><td>Decodes the specified permission mask into a list of the corresponding
 permissions.</td></tr>
<tr><td valign="top"><a href="#get_base_path-1">get_base_path/1</a></td><td>Returns the complete leading, "directory" part of specified path, 
that is the one with all its element but the last one.</td></tr>
<tr><td valign="top"><a href="#get_bin_current_directory-0">get_bin_current_directory/0</a></td><td>Returns the current directory, as a binary string.</td></tr>
<tr><td valign="top"><a href="#get_current_directory-0">get_current_directory/0</a></td><td>Returns the current directory, as a plain string.</td></tr>
<tr><td valign="top"><a href="#get_default_encoding-0">get_default_encoding/0</a></td><td>Returns the default recommended encoding, for example when needing to 
open a file for writing.</td></tr>
<tr><td valign="top"><a href="#get_default_encoding_option-0">get_default_encoding_option/0</a></td><td>Returns the default recommended option encoding option, for example when 
needing to open a file for writing - should such an option be used.</td></tr>
<tr><td valign="top"><a href="#get_extension-1">get_extension/1</a></td><td>Returns the (last) extension of the specified file path.</td></tr>
<tr><td valign="top"><a href="#get_extension_for-1">get_extension_for/1</a></td><td>Returns the file extension corresponding to filenames compressed with
 specified format.</td></tr>
<tr><td valign="top"><a href="#get_extensions-1">get_extensions/1</a></td><td>Returns the (ordered) extension(s) of the specified file path.</td></tr>
<tr><td valign="top"><a href="#get_first_existing_directory_in-1">get_first_existing_directory_in/1</a></td><td>Returns the first (if any) existing directory found in specified list, or 
throws an exception if none is found.</td></tr>
<tr><td valign="top"><a href="#get_group_of-1">get_group_of/1</a></td><td>Returns the group identifier (gid) of the group of the specified file
 entry.</td></tr>
<tr><td valign="top"><a href="#get_image_extensions-0">get_image_extensions/0</a></td><td>Returns a list of the known file extensions that refer to image files.</td></tr>
<tr><td valign="top"><a href="#get_image_file_gif-1">get_image_file_gif/1</a></td><td>Returns the image path corresponding to the specified file.</td></tr>
<tr><td valign="top"><a href="#get_image_file_png-1">get_image_file_png/1</a></td><td>Returns the image path corresponding to the specified file.</td></tr>
<tr><td valign="top"><a href="#get_last_modification_time-1">get_last_modification_time/1</a></td><td>Returns the last time at which the content of specified file entry was 
modified (not counting attribute or permission changes), according to the 
filesystem.</td></tr>
<tr><td valign="top"><a href="#get_last_path_element-1">get_last_path_element/1</a></td><td>Returns the final, "file" part of specified path, that is its last 
element, as a one-element path, corresponding either to a file or a directory.</td></tr>
<tr><td valign="top"><a href="#get_longest_common_path-1">get_longest_common_path/1</a></td><td>Returns a pair made of the longest path common to all specified directory 
paths, and the corresponding suffixes, that is an (unordered) list of the 
input paths (as binaries) once the common prefix elements have been removed.</td></tr>
<tr><td valign="top"><a href="#get_non_clashing_entry_name_from-1">get_non_clashing_entry_name_from/1</a></td><td>Returns a path deriving from specified one so that it is unique, meaning 
that it does not clash with any pre-existing entry.</td></tr>
<tr><td valign="top"><a href="#get_owner_of-1">get_owner_of/1</a></td><td>Returns the user identifier (uid) of the owner of the specified file
 entry.</td></tr>
<tr><td valign="top"><a href="#get_permissions_of-1">get_permissions_of/1</a></td><td>Returns the (UNIX) permissions associated to specified filesystem entry.</td></tr>
<tr><td valign="top"><a href="#get_shortest_unique_ending_paths-2">get_shortest_unique_ending_paths/2</a></td><td>Returns a pair made of the shortest ending paths that allows to 
discriminate between the specified paths (expected to be of the same string 
type).</td></tr>
<tr><td valign="top"><a href="#get_size-1">get_size/1</a></td><td>Returns the size, in bytes, of the specified file.</td></tr>
<tr><td valign="top"><a href="#get_type_of-1">get_type_of/1</a></td><td>Returns the type of the specified file entry.</td></tr>
<tr><td valign="top"><a href="#has_matching_suffix-2">has_matching_suffix/2</a></td><td>Tells whether specified path matches one of the specified suffixes.</td></tr>
<tr><td valign="top"><a href="#is_absolute_path-1">is_absolute_path/1</a></td><td>Tells whether the specified path is an absolute one.</td></tr>
<tr><td valign="top"><a href="#is_directory-1">is_directory/1</a></td><td>Returns whether the specified entry, supposedly existing, is a directory.</td></tr>
<tr><td valign="top"><a href="#is_existing_directory-1">is_existing_directory/1</a></td><td>Returns whether the specified entry exists and is a directory.</td></tr>
<tr><td valign="top"><a href="#is_existing_directory_or_link-1">is_existing_directory_or_link/1</a></td><td>Returns whether the specified entry exists and is a directory or a 
symbolic link.</td></tr>
<tr><td valign="top"><a href="#is_existing_file-1">is_existing_file/1</a></td><td>Returns whether the specified entry exists and is a regular file.</td></tr>
<tr><td valign="top"><a href="#is_existing_file_or_link-1">is_existing_file_or_link/1</a></td><td>Returns whether the specified entry exists and is either a regular file 
or a symbolic link.</td></tr>
<tr><td valign="top"><a href="#is_existing_link-1">is_existing_link/1</a></td><td>Returns whether the specified entry exists and is a symbolic file.</td></tr>
<tr><td valign="top"><a href="#is_file-1">is_file/1</a></td><td>Returns whether the specified entry, supposedly existing, is a regular 
file.</td></tr>
<tr><td valign="top"><a href="#is_leaf_among-2">is_leaf_among/2</a></td><td>Tells whether specified basename (ex: a pathless filename) is among the 
specified list of full paths; returns either false or the first full path 
found corresponding to that leaf element.</td></tr>
<tr><td valign="top"><a href="#is_owner_executable-1">is_owner_executable/1</a></td><td>Returns whether the specified entry exists and is executable for its 
current owner (can be either a regular file or a symbolic link) - not telling 
anything about whether the current user can execute it.</td></tr>
<tr><td valign="top"><a href="#is_owner_readable-1">is_owner_readable/1</a></td><td>Returns whether the specified entry exists and is readable for its 
current owner (can be either a regular file or a symbolic link) - not telling 
anything about whether the current user can read it.</td></tr>
<tr><td valign="top"><a href="#is_owner_writable-1">is_owner_writable/1</a></td><td>Returns whether the specified entry exists and is writable for its 
current owner (can be either a regular file or a symbolic link) - not telling 
anything about whether the current user can write it.</td></tr>
<tr><td valign="top"><a href="#is_user_executable-1">is_user_executable/1</a></td><td>Returns whether the specified entry exists and is executable for the 
current user (can be either a regular file or a symbolic link).</td></tr>
<tr><td valign="top"><a href="#is_user_readable-1">is_user_readable/1</a></td><td>Returns whether the specified entry exists and is readable for the 
current user (can be either a regular file or a symbolic link).</td></tr>
<tr><td valign="top"><a href="#is_user_writable-1">is_user_writable/1</a></td><td>Returns whether the specified entry exists and is writable for the 
current user (can be either a regular file or a symbolic link).</td></tr>
<tr><td valign="top"><a href="#join-1">join/1</a></td><td>Joins the specified list of path elements.</td></tr>
<tr><td valign="top"><a href="#join-2">join/2</a></td><td>Joins the two specified path elements, returns a corresponding plain 
string.</td></tr>
<tr><td valign="top"><a href="#list_dir_elements-1">list_dir_elements/1</a></td><td>Returns a tuple containing five lists corresponding to the per-type 
dispatching of all filesystem elements local to specified directory (hence not 
recursively traversed), namely: {RegularFiles, Symlinks, Directories, 
OtherFiles, Devices}.</td></tr>
<tr><td valign="top"><a href="#list_dir_elements-2">list_dir_elements/2</a></td><td>Returns a tuple containing five lists corresponding to the per-type 
dispatching of all filesystem elements local to specified directory (hence not 
recursively traversed), namely: {RegularFiles, Symlinks, Directories, 
OtherFiles, Devices}.</td></tr>
<tr><td valign="top"><a href="#list_permission_pairs-0">list_permission_pairs/0</a></td><td>Lists all known permission types, as {Perm,Mask} pairs.</td></tr>
<tr><td valign="top"><a href="#make_relative-1">make_relative/1</a></td><td>Returns a version of the specified path that is relative to the current
 directory; returns the same type (plain or binary string) as the one of the
 specified path.</td></tr>
<tr><td valign="top"><a href="#make_relative-2">make_relative/2</a></td><td>Returns a version of the first specified path that is relative to the
 specified second reference directory; returns the same type (plain or binary
 string) as the one of the first specified path.</td></tr>
<tr><td valign="top"><a href="#move_file-2">move_file/2</a></td><td>Moves specified file or symbolic link so that it is now designated by 
specified path.</td></tr>
<tr><td valign="top"><a href="#normalise_path-1">normalise_path/1</a></td><td>Normalises specified path (canonicalises it), by translating it so that 
no intermediate, superfluous '.' or '..' is present afterwards.</td></tr>
<tr><td valign="top"><a href="#open-2">open/2</a></td><td>Opens the file corresponding to the specified filename, with specified
 list of options (as listed for file:open/2 in
 <a href="http://erlang.org/doc/man/file.html#open-2" target="_top"><tt>http://erlang.org/doc/man/file.html#open-2</tt></a>, that is read, write, append, 
exclusive, raw, etc).</td></tr>
<tr><td valign="top"><a href="#open-3">open/3</a></td><td>Opens the file corresponding to specified filename (first parameter) with
 specified list of options (second parameter; refer to file:open/2 for detailed
 documentation, see <a href="http://erlang.org/doc/man/file.html#open-2" target="_top"><tt>http://erlang.org/doc/man/file.html#open-2</tt></a>).</td></tr>
<tr><td valign="top"><a href="#path_to_variable_name-1">path_to_variable_name/1</a></td><td>Converts specified path (full filename, like '/home/jack/test.txt' or 
'./media/test.txt') into a variable name licit in most programming languages 
(ex: C/C++).</td></tr>
<tr><td valign="top"><a href="#path_to_variable_name-2">path_to_variable_name/2</a></td><td>Converts specified path (full filename, like '/home/jack/test.txt' or 
'./media/test.txt') into a variable name licit in most programming languages 
(ex: C/C++), based on specified prefix.</td></tr>
<tr><td valign="top"><a href="#read-2">read/2</a></td><td>Reads specified number of bytes/characters from the specified file.</td></tr>
<tr><td valign="top"><a href="#read_etf_file-1">read_etf_file/1</a></td><td>Reads specified file supposedly in ETF format (Erlang Term Format): tries 
to parse a list of terms (one per line, terminating with a dot) from it 
(as file:consult/1 does), and returns it.</td></tr>
<tr><td valign="top"><a href="#read_terms-1">read_terms/1</a></td><td>Reads specified file supposedly in ETF format (Erlang Term Format): tries 
to parse a list of terms (one per line, terminating with a dot) from it 
(as file:consult/1 does), and returns it.</td></tr>
<tr><td valign="top"><a href="#read_whole-1">read_whole/1</a></td><td>Reads the content of the specified file, based on its filename specified 
as any kind of string (plain, binary, atom, etc), and returns the 
corresponding binary, or throws an exception on failure.</td></tr>
<tr><td valign="top"><a href="#remove_directory-1">remove_directory/1</a></td><td>Removes specified (possibly non-empty) directory as a whole, recursively 
(so: behaves mostly like the 'rm -rf ' shell command; of course to use with 
care).</td></tr>
<tr><td valign="top"><a href="#remove_empty_directory-1">remove_empty_directory/1</a></td><td>Removes specified directory, which must be empty (so: behaves mostly like
 the 'rmdir' shell command).</td></tr>
<tr><td valign="top"><a href="#remove_empty_path-1">remove_empty_path/1</a></td><td>Removes all (supposedly) empty directories pertaining to the specified 
local, relative directory path, that is this path (ex: a/b/c) and all its 
ancestors (hence a/b and a are - if empty - removed as well, and none of their 
possible siblings of course); so behaves mostly like the 'rmdir --parents' 
shell command.</td></tr>
<tr><td valign="top"><a href="#remove_empty_tree-1">remove_empty_tree/1</a></td><td>Removes all (supposedly) empty directories found from specified
 directory, expected to be the root of a tree that contains only (possibly
 nested) directories (and no other kind of filesystem entry).</td></tr>
<tr><td valign="top"><a href="#remove_extension-1">remove_extension/1</a></td><td>Removes the (last) extension of the specified file path.</td></tr>
<tr><td valign="top"><a href="#remove_file-1">remove_file/1</a></td><td>Removes (deletes) specified file, specified as any kind of string.</td></tr>
<tr><td valign="top"><a href="#remove_file_if_existing-1">remove_file_if_existing/1</a></td><td>Removes specified file, specified as any kind of string, iff it is
 already existing, otherwise does nothing.</td></tr>
<tr><td valign="top"><a href="#remove_files-1">remove_files/1</a></td><td>Removes (deletes) specified files, specified as a list of any kind of
 strings.</td></tr>
<tr><td valign="top"><a href="#remove_files_if_existing-1">remove_files_if_existing/1</a></td><td>Removes each specified file, in specified list of any kind of strings,
 iff it is already existing.</td></tr>
<tr><td valign="top"><a href="#remove_symlink-1">remove_symlink/1</a></td><td>Removes (deletes) specified symbolic link, specified as any kind 
of string.</td></tr>
<tr><td valign="top"><a href="#remove_upper_levels_and_extension-1">remove_upper_levels_and_extension/1</a></td><td>Removes all upper levels of a path (absolute or not), as well as the 
extension of the resulting file name.</td></tr>
<tr><td valign="top"><a href="#rename-2">rename/2</a></td><td>Renames specified file.</td></tr>
<tr><td valign="top"><a href="#replace_extension-3">replace_extension/3</a></td><td>Returns a new file path whose extension has been updated.</td></tr>
<tr><td valign="top"><a href="#set_current_directory-1">set_current_directory/1</a></td><td>Sets the specified directory as current directory.</td></tr>
<tr><td valign="top"><a href="#to_permission_mask-1">to_permission_mask/1</a></td><td>Encodes the specified symbolic permission(s) into its/their low-level
 counterpart mask(s).</td></tr>
<tr><td valign="top"><a href="#touch-1">touch/1</a></td><td>Updates the modification time (the last time at which its content was 
reported as modified according to the filesystem) of the specified file entry, 
which must already exist.</td></tr>
<tr><td valign="top"><a href="#try_copy_file-2">try_copy_file/2</a></td><td>Copies a specified file to a given destination filename (not a directory 
name, see copy_file_in/2 for that), overwriting any previous file.</td></tr>
<tr><td valign="top"><a href="#update_with_keywords-3">update_with_keywords/3</a></td><td>Updates specified file with specified keywords, that is copies the 
original file into a target, updated one (supposedly non-already existing), in 
which all the specified keywords (the keys of the translation table) have been 
replaced with their associated value (i.e.</td></tr>
<tr><td valign="top"><a href="#update_with_keywords-4">update_with_keywords/4</a></td><td>Updates specified file with specified keywords, that is copies the 
original file into a target, updated one (supposedly non-already existing; and 
with the specified encoding), in which all the specified keywords (the keys of 
the translation table) have been replaced with their associated value 
(i.e.</td></tr>
<tr><td valign="top"><a href="#write-2">write/2</a></td><td>Writes specified byte-oriented content in the specified file.</td></tr>
<tr><td valign="top"><a href="#write_direct_terms-2">write_direct_terms/2</a></td><td>Writes directly specified terms into specified already opened file, in 
the ETF format.</td></tr>
<tr><td valign="top"><a href="#write_etf_file-2">write_etf_file/2</a></td><td>Writes specified terms into specified file, in the ETF format, with no 
specific header or footer.</td></tr>
<tr><td valign="top"><a href="#write_etf_file-4">write_etf_file/4</a></td><td>Writes specified terms into specified file, in the ETF format, with 
specified header and footer.</td></tr>
<tr><td valign="top"><a href="#write_terms-2">write_terms/2</a></td><td>Writes specified terms into specified file, in the ETF format, with no 
specific header or footer.</td></tr>
<tr><td valign="top"><a href="#write_terms-4">write_terms/4</a></td><td>Writes specified terms into specified file, in the ETF format, with 
specified header and footer.</td></tr>
<tr><td valign="top"><a href="#write_ustring-2">write_ustring/2</a></td><td>Writes specified Unicode string in the specified file.</td></tr>
<tr><td valign="top"><a href="#write_ustring-3">write_ustring/3</a></td><td>Writes specified formatted content in the specified file.</td></tr>
<tr><td valign="top"><a href="#write_whole-2">write_whole/2</a></td><td>Writes the specified content in specified file, whose filename is 
specified as any kind of string, using the default encoding.</td></tr>
<tr><td valign="top"><a href="#write_whole-3">write_whole/3</a></td><td>Writes the specified content in specified file, whose filename is 
specified as any kind of string, using the specified encoding for writing.</td></tr>
<tr><td valign="top"><a href="#zipped_term_to_unzipped_file-1">zipped_term_to_unzipped_file/1</a></td><td>Reads specified binary, extracts the zipped file in it and writes it on 
disk, in current directory.</td></tr>
<tr><td valign="top"><a href="#zipped_term_to_unzipped_file-2">zipped_term_to_unzipped_file/2</a></td><td>Reads specified binary, extracts the zipped file in it and writes it on 
disk, in current directory, under specified filename instead of under filename 
stored in the zip archive.</td></tr>
<tr><td valign="top"><a href="#zipped_term_to_unzipped_files-1">zipped_term_to_unzipped_files/1</a></td><td>Reads specified binary, extracts the zipped files stored in it and writes 
them on disk, in current directory.</td></tr>
<tr><td valign="top"><a href="#zipped_term_to_unzipped_files-2">zipped_term_to_unzipped_files/2</a></td><td>Reads specified binary, extracts the zipped files in it and writes them 
on disk, in specified directory.</td></tr>
</table>

<h2><a name="functions">Function Details</a></h2>

<h3 class="function"><a name="any_join-1">any_join/1</a></h3>
<div class="spec">
<p><tt>any_join(ComponentList::[<a href="#type-any_path_element">any_path_element()</a>]) -&gt; <a href="#type-any_path">any_path()</a></tt><br></p>
<p> </p>
</div><p><p>Joins the specified list of path elements; returns a corresponding binary 
string if at least one element is a binary string itself, otherwise returns a 
plain string.</p>

 <p>Never attempts a binary-to-string conversion; introduced to promote to binary 
string only when necessary.</p>

 <p>See join/1 for API details.</p>

 <p>Plain and binary strings can be freely used as arguments.</p>

 See filename:split/1 for the reverse operation.
</p>

<h3 class="function"><a name="any_join-2">any_join/2</a></h3>
<div class="spec">
<p><tt>any_join(FirstPath::<a href="#type-any_path">any_path()</a>, SecondPath::<a href="#type-any_path">any_path()</a>) -&gt; <a href="#type-any_path">any_path()</a></tt><br></p>
<p> </p>
</div><p><p>Joins the two specified path elements; returns a corresponding binary 
string if at least one element is a binary string itself, otherwise returns a 
plain string.</p>

 Never attempts a binary-to-string conversion; introduced to promote to binary
 string only when necessary.
</p>

<h3 class="function"><a name="append_file-2">append_file/2</a></h3>
<div class="spec">
<p><tt>append_file(TargetFilename::<a href="#type-file_name">file_name()</a>, ToAppendFilename::<a href="#type-file_name">file_name()</a>) -&gt; <a href="#type-void">void()</a></tt><br></p>
<p> </p>
</div><p>Appends, at the end of the first specified file, the content of the
 second specified one: concatenates the second with the first one.
</p>

<h3 class="function"><a name="bin_join-1">bin_join/1</a></h3>
<div class="spec">
<p><tt>bin_join(ComponentList::[<a href="#type-any_path_element">any_path_element()</a>]) -&gt; <a href="#type-bin_path">bin_path()</a></tt><br></p>
<p> </p>
</div><p><p>Joins the specified list of path elements, returns a corresponding binary 
string.</p>

 <p>See join/1 for API details.</p>

 <p>Plain and binary strings can be freely used as arguments, and a binary string 
is returned in all cases.</p>

 See filename:split/1 for the reverse operation.
</p>

<h3 class="function"><a name="bin_join-2">bin_join/2</a></h3>
<div class="spec">
<p><tt>bin_join(FirstPath::<a href="#type-any_path">any_path()</a>, SecondPath::<a href="#type-any_path">any_path()</a>) -&gt; <a href="#type-bin_path">bin_path()</a></tt><br></p>
<p> </p>
</div><p><p>Joins the two specified path elements, returns a corresponding binary 
string.</p>

 <p>Never attempts a binary-to-string conversion.</p>

 Introduced to support the case where at least one argument is an
 improperly-encoded Unicode binary path: any operation implying a conversion to
 string of it will fail, so the operation must take place exclusively among
 binaries.
</p>

<h3 class="function"><a name="change_permissions-2">change_permissions/2</a></h3>
<div class="spec">
<p><tt>change_permissions(Path::<a href="#type-any_path">any_path()</a>, NewPermissions::<a href="#type-permission">permission()</a> | [<a href="#type-permission">permission()</a>]) -&gt; <a href="#type-void">void()</a></tt><br></p>
<p> </p>
</div><p><p>Changes the permissions ("chmod") of specified filesystem element.</p>

 Note: erases any prior permissions, i.e. if specifying [other_read] then a
 corresponding file will end up with (exactly) a -------r-- permission.
</p>

<h3 class="function"><a name="close-1">close/1</a></h3>
<div class="spec">
<p><tt>close(File::<a href="#type-file">file()</a>) -&gt; <a href="#type-void">void()</a></tt><br></p>
<p> </p>
</div><p><p>Closes specified file reference.</p>

 Throws an exception on failure.
</p>

<h3 class="function"><a name="close-2">close/2</a></h3>
<div class="spec">
<p><tt>close(File::<a href="#type-file">file()</a>, FailureMode::overcome_failure | throw_if_failed) -&gt; <a href="#type-void">void()</a></tt><br></p>
<p> </p>
</div><p><p>Closes specified file reference.</p>

 Throws an exception on failure or not, depending on specified failure mode.
</p>

<h3 class="function"><a name="compress-1">compress/1</a></h3>
<div class="spec">
<p><tt>compress(Filename::<a href="#type-file_name">file_name()</a>) -&gt; <a href="#type-file_name">file_name()</a></tt><br></p>
<p> </p>
</div><p><p>Compresses specified file: creates a new, compressed version thereof 
(using the most efficient, compacity-wise, compression tool available), whose 
filename, established based on usual conventions, is returned. If a file with 
that name already exists, it will be overwritten.</p>

 <p>For example, compress( "hello.png" ) will generate a "hello.png.xz" 
file.</p>

 <p>The original file remain as is.</p>

 Note: this function just takes care of compressing a single file, even if some
 compressors (ex: zip) include features to create an archive of multiple files
 first.
</p>

<h3 class="function"><a name="compress-2">compress/2</a></h3>
<div class="spec">
<p><tt>compress(Filename::<a href="#type-file_name">file_name()</a>, CompressionFormat::<a href="#type-compression_format">compression_format()</a>) -&gt; <a href="#type-file_name">file_name()</a></tt><br></p>
<p> </p>
</div><p><p>Compresses specified file: creates a new, compressed version thereof, 
whose filename, established based on usual conventions, is returned. If a file 
with that name already exists, it will be overwritten.</p>

 <p>For example, compress( "hello.png", zip ) will generate a "hello.png.zip" 
file.</p>

 <p>The original file remain as is.</p>

 Note: this function just takes care of compressing a single file, even if some
 compressors (ex: zip) include features to create an archive of multiple files
 first.
</p>

<h3 class="function"><a name="convert_to_filename-1">convert_to_filename/1</a></h3>
<div class="spec">
<p><tt>convert_to_filename(BinName::<a href="#type-any_string">any_string()</a>) -&gt; <a href="#type-any_file_name">any_file_name()</a></tt><br></p>
<p> </p>
</div><p><p>Converts specified name to an acceptable filename, filesystem-wise.</p>

 Returns the same string type as the parameter.
</p>

<h3 class="function"><a name="copy_file-2">copy_file/2</a></h3>
<div class="spec">
<p><tt>copy_file(SourceFilePath::<a href="#type-any_file_path">any_file_path()</a>, DestinationFilePath::<a href="#type-any_file_path">any_file_path()</a>) -&gt; <a href="#type-void">void()</a></tt><br></p>
<p> </p>
</div><p><p>Copies a specified file to a given destination filename (not a directory 
name, see copy_file_in/2 for that), overwriting any previous file.</p>

 Note: content is copied and permissions are preserved (ex: the copy of an
 executable file will be itself executable, and other permissions as well,
 unlike /bin/cp that relies on umask).
</p>

<h3 class="function"><a name="copy_file_if_existing-2">copy_file_if_existing/2</a></h3>
<div class="spec">
<p><tt>copy_file_if_existing(SourceFilePath::<a href="#type-any_file_path">any_file_path()</a>, DestinationFilePath::<a href="#type-any_file_path">any_file_path()</a>) -&gt; <a href="#type-void">void()</a></tt><br></p>
<p> </p>
</div><p><p>Copies a specified file to a given destination iff this source file is 
already existing.</p>

 Note: content is copied and permissions are preserved (ex: the copy of an
 executable file will be itself executable, likz for the other permissions -
 and unlike /bin/cp, which relies on umask).
</p>

<h3 class="function"><a name="copy_file_in-2">copy_file_in/2</a></h3>
<div class="spec">
<p><tt>copy_file_in(SourcePath::<a href="#type-any_file_path">any_file_path()</a>, DestinationDirectory::<a href="#type-any_directory_name">any_directory_name()</a>) -&gt; <a href="#type-any_file_path">any_file_path()</a></tt><br></p>
<p> </p>
</div><p><p>Copies a specified file in a given destination directory, overwriting any 
previous file, and returning the full path of the copied file.</p>

 Note: content is copied and permissions are preserved (ex: the copy of an
 executable file will be itself executable, likz for the other permissions -
 and unlike /bin/cp, which relies on umask).
</p>

<h3 class="function"><a name="copy_tree-2">copy_tree/2</a></h3>
<div class="spec">
<p><tt>copy_tree(SourceTreePath::<a href="#type-any_directory_path">any_directory_path()</a>, TargetDirectory::<a href="#type-any_directory_path">any_directory_path()</a>) -&gt; <a href="#type-void">void()</a></tt><br></p>
<p> </p>
</div><p>Copies specified source tree in specified target directory.</p>

<h3 class="function"><a name="create_directory-1">create_directory/1</a></h3>
<div class="spec">
<p><tt>create_directory(DirName::<a href="#type-directory_name">directory_name()</a>) -&gt; <a href="#type-void">void()</a></tt><br></p>
<p> </p>
</div><p><p>Creates specified directory ("mkdir"), without creating any intermediate 
(parent) directory that would not exist.</p>

 Throws an exception if the operation failed.
</p>

<h3 class="function"><a name="create_directory-2">create_directory/2</a></h3>
<div class="spec">
<p><tt>create_directory(DirName::<a href="#type-directory_name">directory_name()</a>, X2::<a href="#type-parent_creation">parent_creation()</a>) -&gt; <a href="#type-void">void()</a></tt><br></p>
<p> </p>
</div><p><p>Creates the specified directory.</p>

 <p>If 'create_no_parent' is specified, no intermediate (parent) directory will be 
created.</p>

 <p>If 'create_parents' is specified, any non-existing intermediate (parent) 
directory will be created.</p>

 Throws an exception if the operation fails, for example if the directory is
 already existing ({create_directory_failed, "foobar", eexist}).
</p>

<h3 class="function"><a name="create_directory_if_not_existing-1">create_directory_if_not_existing/1</a></h3>
<div class="spec">
<p><tt>create_directory_if_not_existing(DirName::<a href="#type-directory_name">directory_name()</a>) -&gt; <a href="#type-void">void()</a></tt><br></p>
<p> </p>
</div><p><p>Creates specified directory (but not any parent thereof), if not already 
existing.</p>

 Throws an exception if the operation fails.
</p>

<h3 class="function"><a name="create_directory_if_not_existing-2">create_directory_if_not_existing/2</a></h3>
<div class="spec">
<p><tt>create_directory_if_not_existing(DirName::<a href="#type-directory_name">directory_name()</a>, ParentCreation::<a href="#type-parent_creation">parent_creation()</a>) -&gt; <a href="#type-void">void()</a></tt><br></p>
<p> </p>
</div><p><p>Creates specified directory (and, if specified, any needed parent as 
well), if not already existing.</p>

 Throws an exception if the operation fails.
</p>

<h3 class="function"><a name="create_empty_file-1">create_empty_file/1</a></h3>
<div class="spec">
<p><tt>create_empty_file(FilePath::<a href="#type-file_path">file_path()</a>) -&gt; <a href="#type-void">void()</a></tt><br></p>
<p> </p>
</div><p><p>Creates an empty file bearing the specified filename (other use of 
touch).</p>

 <p>Potentially useful as a last-resort debugging tool (when no console output or 
applicative trace can be relied upon, we can at least leave side-effects on 
the filesystem).</p>

 <p>Note: of course a simple 'os:cmd( "/bin/touch ~/my-message.debug" ).' may be 
of use as well.</p>

 See also: touch/1.
</p>

<h3 class="function"><a name="create_link-2">create_link/2</a></h3>
<div class="spec">
<p><tt>create_link(TargetPath::<a href="#type-any_path">any_path()</a>, LinkName::<a href="#type-link_name">link_name()</a>) -&gt; <a href="#type-void">void()</a></tt><br></p>
<p> </p>
</div><p>Creates a symbolic link pointing to specified target path, bearing
 specified (link) name.
</p>

<h3 class="function"><a name="create_temporary_directory-0">create_temporary_directory/0</a></h3>
<div class="spec">
<p><tt>create_temporary_directory() -&gt; <a href="#type-directory_name">directory_name()</a></tt><br></p>
<p> </p>
</div><p><p>Creates a non-previously existing temporary directory, and returns its 
full path.</p>

 See also: system_utils:get_default_temporary_directory/0
</p>

<h3 class="function"><a name="decompress-1">decompress/1</a></h3>
<div class="spec">
<p><tt>decompress(Filename::<a href="#type-file_name">file_name()</a>) -&gt; <a href="#type-file_name">file_name()</a></tt><br></p>
<p> </p>
</div><p><p>Decompresses specified compressed file, expected to bear the extension 
corresponding to the implicit, most compact format: recreates the original, 
decompressed version thereof, whose filename, established based on usual 
conventions, is returned: the name of the input file without its extension.</p>

 <p>This function works in pair with compress/2, and as such expects that each 
compressed file contains exactly one file, bear the same filename except the 
compressor extension.</p>

 <p>Typically, when a format MY_FORMAT is specified, converts a compressed file 
name foo.extension_of(MY_FORMAT) into an uncompressed version of it named 
'foo'.</p>

 <p>So, for example, decompress( "foo.xz" ) will generate a "foo" file.</p>

 <p>If a file with that name already exists, it will be overwritten.</p>

 The compressed file remains as is.
</p>

<h3 class="function"><a name="decompress-2">decompress/2</a></h3>
<div class="spec">
<p><tt>decompress(ZipFilename::<a href="#type-file_name">file_name()</a>, CompressionFormat::<a href="#type-compression_format">compression_format()</a>) -&gt; <a href="#type-file_name">file_name()</a></tt><br></p>
<p> </p>
</div><p><p>Decompresses specified compressed file, expected to bear the extension 
corresponding to the specified format: recreates the original, decompressed 
version thereof, whose filename, established based on usual conventions, is 
returned: the name of the input file without its extension.</p>

 <p>This function works in pair with compress/2, and as such expects that each 
compressed file contains exactly one file, bear the same filename except the 
compressor extension.</p>

 <p>Typically, when a format MY_FORMAT is specified, converts a compressed file 
name foo.extension_of(MY_FORMAT) into an uncompressed version of it named 
'foo'.</p>

 <p>So, for example, decompress( "foo.xz", xz ) will generate a "foo" file.</p>

 <p>If a file with that name already exists, it will be overwritten.</p>

 The compressed file remains as is.
</p>

<h3 class="function"><a name="ensure_path_is_absolute-1">ensure_path_is_absolute/1</a></h3>
<div class="spec">
<p><tt>ensure_path_is_absolute(Path::<a href="#type-path">path()</a>) -&gt; <a href="#type-path">path()</a></tt><br></p><p><tt>ensure_path_is_absolute(Path::<a href="#type-bin_path">bin_path()</a>) -&gt; <a href="#type-bin_path">bin_path()</a></tt><br></p>
<p> </p>
<p> </p>
</div><p><p>Returns an absolute, normalised path corresponding to specified path.</p>

 <p>Returns a string of the same type as the specified one.</p>

 If it is not already absolute, it will made so by using the current working
 directory.
</p>

<h3 class="function"><a name="ensure_path_is_absolute-2">ensure_path_is_absolute/2</a></h3>
<div class="spec">
<p><tt>ensure_path_is_absolute(TargetPath::<a href="#type-any_path">any_path()</a>, BasePath::<a href="#type-any_path">any_path()</a>) -&gt; <a href="#type-any_path">any_path()</a></tt><br></p>
<p> </p>
</div><p><p>Returns an absolute, normalised path corresponding to the specified 
target path, using base path as root directory (this must be an absolute path) 
if the target path is not absolute.</p>

 <p>Returns a plain string iff both specified ones are plain, otherwise returns a 
binary.</p>

 Ex: ensure_path_is_absolute("tmp/foo", "/home/dalton") will return
 "/home/dalton/tmp/foo".
</p>

<h3 class="function"><a name="escape_path-1">escape_path/1</a></h3>
<div class="spec">
<p><tt>escape_path(Path::<a href="#type-any_path">any_path()</a>) -&gt; <a href="#type-any_string">any_string()</a></tt><br></p>
<p> </p>
</div><p><p>Escapes specified path so that it can safely be included as a seralised 
(string) content.</p>

 Returns the same type of string as the specified one.
</p>

<h3 class="function"><a name="exists-1">exists/1</a></h3>
<div class="spec">
<p><tt>exists(EntryName::<a href="#type-any_path">any_path()</a>) -&gt; boolean()</tt><br></p>
<p> </p>
</div><p>Tells whether specified file entry exists, regardless of its type.</p>

<h3 class="function"><a name="file_to_zipped_term-1">file_to_zipped_term/1</a></h3>
<div class="spec">
<p><tt>file_to_zipped_term(Filename::<a href="#type-file_name">file_name()</a>) -&gt; binary()</tt><br></p>
<p> </p>
</div><p><p>Reads in memory the file specified from its filename, zips the 
corresponding term, and returns it, as a compressed binary.</p>

 <p>Note: useful for network transfers of small files.</p>

 <p>Larger ones should be transferred with TCP/IP and by chunks.</p>

 Returns a binary.
</p>

<h3 class="function"><a name="files_to_zipped_term-1">files_to_zipped_term/1</a></h3>
<div class="spec">
<p><tt>files_to_zipped_term(FilenameList::[<a href="#type-file_name">file_name()</a>]) -&gt; binary()</tt><br></p>
<p> </p>
</div><p><p>Reads in memory the files specified from their filenames (as plain 
strings), zips the corresponding term, and returns it.</p>

 <p>Note: useful for network transfers of small files.</p>

 <p>Larger ones should be transferred with TCP/IP and by chunks.</p>

 Returns a binary.
</p>

<h3 class="function"><a name="files_to_zipped_term-2">files_to_zipped_term/2</a></h3>
<div class="spec">
<p><tt>files_to_zipped_term(FilenameList::[<a href="#type-file_name">file_name()</a>], BaseDirectory::<a href="#type-any_directory_name">any_directory_name()</a>) -&gt; binary()</tt><br></p>
<p> </p>
</div><p><p>Reads in memory the files specified from their filenames (as plain 
strings), assuming their path is relative to the specified base directory, 
zips the corresponding term, and returns it.</p>

 <p>Note: useful for network transfers of small files.</p>

 <p>Larger ones should be transferred with TCP/IP and by chunks.</p>

 Returns a binary.
</p>

<h3 class="function"><a name="filter_by_excluded_suffixes-2">filter_by_excluded_suffixes/2</a></h3>
<div class="spec">
<p><tt>filter_by_excluded_suffixes(Paths::[<a href="#type-any_path">any_path()</a>], ExcludedSuffixes::[<a href="#type-any_suffix">any_suffix()</a>]) -&gt; [<a href="#type-any_path">any_path()</a>]</tt><br></p>
<p> </p>
</div><p>Returns a list containing all paths in the specified list (in an
 unspecified order) that do not match any of the specified suffixes.
</p>

<h3 class="function"><a name="filter_by_extension-2">filter_by_extension/2</a></h3>
<div class="spec">
<p><tt>filter_by_extension(Filenames::[<a href="#type-file_path">file_path()</a>], Extension::<a href="#type-extension">extension()</a>) -&gt; [<a href="#type-file_path">file_path()</a>]</tt><br></p>
<p> </p>
</div><p>Returns a list containing all elements of the Filenames list whose
 extension is the specified one (ex: ".dat").
</p>

<h3 class="function"><a name="filter_by_extensions-2">filter_by_extensions/2</a></h3>
<div class="spec">
<p><tt>filter_by_extensions(Filenames::[<a href="#type-file_path">file_path()</a>], Extensions::[<a href="#type-extension">extension()</a>]) -&gt; [<a href="#type-file_path">file_path()</a>]</tt><br></p>
<p> </p>
</div><p>Returns a list containing all elements of Filenames list whose extension
 corresponds to one of the specified extensions (ex: [".dat", ".png"]).
</p>

<h3 class="function"><a name="filter_by_included_suffixes-2">filter_by_included_suffixes/2</a></h3>
<div class="spec">
<p><tt>filter_by_included_suffixes(Paths::[<a href="#type-any_path">any_path()</a>], IncludedSuffixes::[<a href="#type-any_suffix">any_suffix()</a>]) -&gt; [<a href="#type-any_path">any_path()</a>]</tt><br></p>
<p> </p>
</div><p>Returns a list containing all paths in the specified list (in an
 unspecified order) that match any of the specified suffixes.
</p>

<h3 class="function"><a name="find_directories_from-1">find_directories_from/1</a></h3>
<div class="spec">
<p><tt>find_directories_from(RootDir::<a href="#type-any_directory_name">any_directory_name()</a>) -&gt; [<a href="#type-directory_name">directory_name()</a>]</tt><br></p>
<p> </p>
</div><p><p>Returns a list of all directories found from the root, in the whole 
subtree (that is recursively).</p>

 All returned pathnames are relative to this root.
 Ex: ["./my-dir", "./tmp/other-dir"].
</p>

<h3 class="function"><a name="find_files_from-1">find_files_from/1</a></h3>
<div class="spec">
<p><tt>find_files_from(RootDir::<a href="#type-any_directory_path">any_directory_path()</a>) -&gt; [<a href="#type-file_path">file_path()</a>]</tt><br></p>
<p> </p>
</div><p><p>Returns a list of all files (regular ones and symlinks) found from the 
root, in the whole subtree (that is recursively).</p>

 <p>All extensions and suffixes accepted, no excluded directories. Elements whose 
name is improperly encoded are notified thanks to a warning trace, and then 
are ignored.</p>

 All returned pathnames are relative to this root.
 Ex: ["./a.txt", "./tmp/b.txt"].
</p>

<h3 class="function"><a name="find_files_from-2">find_files_from/2</a></h3>
<div class="spec">
<p><tt>find_files_from(RootDir::<a href="#type-any_directory_path">any_directory_path()</a>, IncludeSymlinks::boolean()) -&gt; [<a href="#type-file_path">file_path()</a>]</tt><br></p>
<p> </p>
</div><p><p>Returns a list of all files (regular ones and, if requested, symlinks) 
found from the root, in the whole subtree (that is recursively).</p>

 <p>All extensions and suffixes accepted, no excluded directories. Elements whose 
name is improperly encoded are notified thanks to a warning trace, and then 
are ignored.</p>

 All returned pathnames are relative to this root.
 Ex: ["./a.txt", "./tmp/b.txt"].
</p>

<h3 class="function"><a name="find_files_from-3">find_files_from/3</a></h3>
<div class="spec">
<p><tt>find_files_from(RootDir::<a href="#type-any_directory_path">any_directory_path()</a>, IncludeSymlinks::boolean(), IfImproperEncoding::<a href="#type-improper_encoding_action">improper_encoding_action()</a>) -&gt; [<a href="#type-any_file_path">any_file_path()</a>]</tt><br></p>
<p> </p>
</div><p><p>Returns a list of all files (regular ones and, if requested, symlinks) 
found from the root, in the whole subtree (that is recursively).</p>

 <p>All extensions and suffixes accepted, no excluded directories. Elements whose 
name is improperly encoded are managed according to the IfImproperEncoding 
parameter; if set to 'include', the return type of this function is the more 
general [any_file_path()], otherwise it is [file_path()].</p>

 All returned pathnames are relative to this root.
 Ex: ["./a.txt", "./tmp/b.txt"].
</p>

<h3 class="function"><a name="find_files_with_excluded_dirs-2">find_files_with_excluded_dirs/2</a></h3>
<div class="spec">
<p><tt>find_files_with_excluded_dirs(RootDir::<a href="#type-any_directory_path">any_directory_path()</a>, ExcludedDirs::[<a href="#type-directory_path">directory_path()</a>]) -&gt; [<a href="#type-file_path">file_path()</a>]</tt><br></p>
<p> </p>
</div><p><p>Returns a list of all files (regular ones and symlinks) found from the 
root, in the whole subtree (that is recursively), with specified directories 
excluded.</p>

 <p>Note that an excluded directory can be specified as a full (relative) path 
(ex: "foo/bar/not-wanted"), or just as a final directory name (ex: 
"my-excluded-name"). In the latter case, all directories bearing that name 
(ex: "foo/bar/any/my-excluded-name") will be excluded as well.</p>

 <p>Thus when a directory D is specified in the excluded list, each traversed 
directory T will be compared twice to D: T will be matched against D, and 
against filename:basename(T), i.e. its final name, as well. As soon as one 
matches, T will be excluded.</p>

 <p>All extensions and suffixes accepted. Elements whose name is improperly 
encoded are notified thanks to a warning trace, and then are ignored.</p>

 All returned pathnames are relative to this root.
 Ex: ["./a.txt", "./tmp/b.txt"].
</p>

<h3 class="function"><a name="find_files_with_excluded_dirs_and_suffixes-3">find_files_with_excluded_dirs_and_suffixes/3</a></h3>
<div class="spec">
<p><tt>find_files_with_excluded_dirs_and_suffixes(RootDir::<a href="#type-any_directory_path">any_directory_path()</a>, ExcludedDirs::[<a href="#type-directory_path">directory_path()</a>], ExcludedSuffixes::[<a href="#type-any_suffix">any_suffix()</a>]) -&gt; [<a href="#type-file_path">file_path()</a>]</tt><br></p>
<p> </p>
</div><p><p>Returns a list of all files (regular ones and symlinks) found from the 
root, in the whole subtree (that is recursively), with specified directories 
and suffixes excluded.</p>

 <p>Note that an excluded directory can be specified as a full (relative) path 
(ex: "foo/bar/not-wanted"), or just as a final directory name (ex: 
"my-excluded-name"). In the latter case, all directories bearing that name 
(ex: "foo/bar/any/my-excluded-name") will be excluded as well.</p>

 <p>Thus when a directory D is specified in the excluded list, each traversed 
directory T will be compared twice to D: T will be matched against D, and 
against filename:basename(T), i.e. its final name, as well. As soon as one 
matches, T will be excluded.</p>

 <p>Elements whose name is improperly encoded are notified thanks to a warning 
trace, and then are ignored.</p>

 All returned pathnames are relative to this root.
 Ex: ["./a.txt", "./tmp/b.txt"].
</p>

<h3 class="function"><a name="find_files_with_excluded_suffixes-2">find_files_with_excluded_suffixes/2</a></h3>
<div class="spec">
<p><tt>find_files_with_excluded_suffixes(RootDir::<a href="#type-any_directory_path">any_directory_path()</a>, ExcludedSuffixes::[<a href="#type-any_suffix">any_suffix()</a>]) -&gt; [<a href="#type-file_path">file_path()</a>]</tt><br></p>
<p> </p>
</div><p><p>Returns a list of all files (regular ones and symlinks) found from the 
root which do not match any of the specified suffixes, in the whole subtree 
(that is recursively).</p>

 <p>No excluded directories. Elements whose name is improperly encoded are 
notified thanks to a warning trace, and then are ignored.</p>

 All returned pathnames are relative to this root.
 Ex: ["./a.txt", "./tmp/b.txt"].
</p>

<h3 class="function"><a name="find_files_with_excluded_suffixes-3">find_files_with_excluded_suffixes/3</a></h3>
<div class="spec">
<p><tt>find_files_with_excluded_suffixes(RootDir::<a href="#type-any_directory_path">any_directory_path()</a>, ExcludedSuffixes::[<a href="#type-any_suffix">any_suffix()</a>], IfImproperEncoding::<a href="#type-improper_encoding_action">improper_encoding_action()</a>) -&gt; [<a href="#type-file_path">file_path()</a>]</tt><br></p>
<p> </p>
</div><p><p>Returns a list of all files (regular ones and symlinks) found from the 
root which do not match any of the specified suffixes, in the whole subtree 
(that is recursively).</p>

 <p>No excluded directories. Elements whose name is 
improperly encoded are managed according to the IfImproperEncoding parameter; 
if set to 'include', the return type of this function is the more general 
[any_file_path()], otherwise it is [file_path()].</p>

 All returned pathnames are relative to this root.
 Ex: ["./a.txt", "./tmp/b.txt"].
</p>

<h3 class="function"><a name="find_files_with_extension_from-2">find_files_with_extension_from/2</a></h3>
<div class="spec">
<p><tt>find_files_with_extension_from(RootDir::<a href="#type-any_directory_path">any_directory_path()</a>, Extension::<a href="#type-extension">extension()</a>) -&gt; [<a href="#type-file_path">file_path()</a>]</tt><br></p>
<p> </p>
</div><p><p>Returns a list of all files (regular ones and symlinks) found from the 
root with specified extension, in the whole subtree (that is recursively).</p>

 <p>All suffixes accepted, no excluded directories. Elements whose name is 
improperly encoded are notified thanks to a warning trace, and then are 
ignored.</p>

 All returned pathnames are relative to this root.
 Ex: ["./a.txt", "./tmp/b.txt"].
</p>

<h3 class="function"><a name="find_files_with_extension_from-3">find_files_with_extension_from/3</a></h3>
<div class="spec">
<p><tt>find_files_with_extension_from(RootDir::<a href="#type-any_directory_path">any_directory_path()</a>, Extension::<a href="#type-extension">extension()</a>, IfImproperEncoding::<a href="#type-improper_encoding_action">improper_encoding_action()</a>) -&gt; [<a href="#type-file_path">file_path()</a>]</tt><br></p>
<p> </p>
</div><p><p>Returns a list of all files (regular ones and symlinks) found from the 
root with specified extension, in the whole subtree (that is recursively).</p>

 <p>All suffixes accepted, no excluded directories. Elements whose name is 
improperly encoded are managed according to the IfImproperEncoding parameter; 
if set to 'include', the return type of this function is the more general 
[any_file_path()], otherwise it is [file_path()].</p>

 All returned pathnames are relative to this root.
 Ex: ["./a.txt", "./tmp/b.txt"].
</p>

<h3 class="function"><a name="find_links_from-1">find_links_from/1</a></h3>
<div class="spec">
<p><tt>find_links_from(RootDir::<a href="#type-any_directory_path">any_directory_path()</a>) -&gt; [<a href="#type-file_path">file_path()</a>]</tt><br></p>
<p> </p>
</div><p><p>Returns a list of all symlinks found from the root, in the whole subtree 
(that is recursively).</p>

 <p>All extensions and suffixes accepted, no excluded directories. Elements whose 
name is improperly encoded are notified thanks to a warning trace, and then 
are ignored.</p>

 All returned pathnames are relative to this root.
 Ex: ["./a.txt", "./tmp/b.txt"].
</p>

<h3 class="function"><a name="find_links_from-2">find_links_from/2</a></h3>
<div class="spec">
<p><tt>find_links_from(RootDir::<a href="#type-any_directory_path">any_directory_path()</a>, IfImproperEncoding::<a href="#type-improper_encoding_action">improper_encoding_action()</a>) -&gt; [<a href="#type-file_path">file_path()</a>]</tt><br></p>
<p> </p>
</div><p><p>Returns a list of all symlinks found from the root, in the whole subtree 
(that is recursively).</p>

 <p>All extensions and suffixes accepted, no excluded directories. Elements whose 
name is improperly encoded are managed according to the IfImproperEncoding 
parameter; if set to 'include', the return type of this function is the more 
general [any_file_path()], otherwise it is [file_path()].</p>

 All returned pathnames are relative to this root.
 Ex: ["./a.txt", "./tmp/b.txt"].
</p>

<h3 class="function"><a name="find_regular_files_from-1">find_regular_files_from/1</a></h3>
<div class="spec">
<p><tt>find_regular_files_from(RootDir::<a href="#type-any_directory_path">any_directory_path()</a>) -&gt; [<a href="#type-file_path">file_path()</a>]</tt><br></p>
<p> </p>
</div><p><p>Returns a list of all regular files (hence not including symlinks) found 
from the root, in the whole subtree (that is recursively).</p>

 <p>All extensions and suffixes accepted, no excluded directories. Elements whose 
name is improperly encoded are notified thanks to a warning trace, and then 
are ignored.</p>

 All returned pathnames are relative to this root.
 Ex: ["./a.txt", "./tmp/b.txt"].
</p>

<h3 class="function"><a name="from_permission_mask-1">from_permission_mask/1</a></h3>
<div class="spec">
<p><tt>from_permission_mask(Mask::<a href="#type-permission_mask">permission_mask()</a>) -&gt; [<a href="#type-permission">permission()</a>]</tt><br></p>
<p> </p>
</div><p>Decodes the specified permission mask into a list of the corresponding
 permissions.
</p>

<h3 class="function"><a name="get_base_path-1">get_base_path/1</a></h3>
<div class="spec">
<p><tt>get_base_path(AnyPath::<a href="#type-any_path">any_path()</a>) -&gt; <a href="#type-any_path">any_path()</a></tt><br></p>
<p> </p>
</div><p><p>Returns the complete leading, "directory" part of specified path, 
that is the one with all its element but the last one.</p>

 <p>Ex: "/aaa/bbb/ccc" =          
file_utils:get_base_path("/aaa/bbb/ccc/foobar.txt").</p>

 <p>Note that the return type is the same of the input path, i.e. plain string or 
binary string.</p>

 Alias name for filename:dirname/1 (better in file_utils, and hopefully
 clearer).
</p>

<h3 class="function"><a name="get_bin_current_directory-0">get_bin_current_directory/0</a></h3>
<div class="spec">
<p><tt>get_bin_current_directory() -&gt; <a href="#type-bin_directory_path">bin_directory_path()</a></tt><br></p>
<p> </p>
</div><p><p>Returns the current directory, as a binary string.</p>

 Throws an exception on failure.
</p>

<h3 class="function"><a name="get_current_directory-0">get_current_directory/0</a></h3>
<div class="spec">
<p><tt>get_current_directory() -&gt; <a href="#type-directory_path">directory_path()</a></tt><br></p>
<p> </p>
</div><p><p>Returns the current directory, as a plain string.</p>

 Throws an exception on failure.
</p>

<h3 class="function"><a name="get_default_encoding-0">get_default_encoding/0</a></h3>
<div class="spec">
<p><tt>get_default_encoding() -&gt; <a href="system_utils.html#type-encoding">system_utils:encoding()</a></tt><br></p>
<p> </p>
</div><p><p>Returns the default recommended encoding, for example when needing to 
open a file for writing.</p>

 See the notes above in the 'Regarding encodings and Unicode' section, notably
 about the consequences of specifying an encoding at file opening (generally
 directly writing encoded content is safer and offers more control).
</p>

<h3 class="function"><a name="get_default_encoding_option-0">get_default_encoding_option/0</a></h3>
<div class="spec">
<p><tt>get_default_encoding_option() -&gt; <a href="system_utils.html#type-encoding_option">system_utils:encoding_option()</a></tt><br></p>
<p> </p>
</div><p><p>Returns the default recommended option encoding option, for example when 
needing to open a file for writing - should such an option be used.</p>

 See the notes above in the 'Regarding encodings and Unicode' section, notably
 about the consequences of specifying an encoding at file opening (generally
 directly writing encoded content is safer and offers more control).
</p>

<h3 class="function"><a name="get_extension-1">get_extension/1</a></h3>
<div class="spec">
<p><tt>get_extension(Filename::<a href="#type-file_path">file_path()</a>) -&gt; <a href="#type-extension">extension()</a> | no_extension</tt><br></p>
<p> </p>
</div><p><p>Returns the (last) extension of the specified file path.</p>

 Ex: "json" = get_extension( "/home/joe/foobar.baz.json" )
</p>

<h3 class="function"><a name="get_extension_for-1">get_extension_for/1</a></h3>
<div class="spec">
<p><tt>get_extension_for(CompressionFormat::<a href="#type-compression_format">compression_format()</a>) -&gt; <a href="#type-extension">extension()</a></tt><br></p>
<p> </p>
</div><p>Returns the file extension corresponding to filenames compressed with
 specified format.
</p>

<h3 class="function"><a name="get_extensions-1">get_extensions/1</a></h3>
<div class="spec">
<p><tt>get_extensions(Filename::<a href="#type-file_path">file_path()</a>) -&gt; [<a href="#type-extension">extension()</a>] | no_extension</tt><br></p>
<p> </p>
</div><p><p>Returns the (ordered) extension(s) of the specified file path.</p>

 Ex: ["baz", "json"] = get_extensions("/home/joe/foobar.baz.json")
</p>

<h3 class="function"><a name="get_first_existing_directory_in-1">get_first_existing_directory_in/1</a></h3>
<div class="spec">
<p><tt>get_first_existing_directory_in(DirPaths::[<a href="#type-any_directory_path">any_directory_path()</a>]) -&gt; <a href="#type-any_directory_path">any_directory_path()</a></tt><br></p>
<p> </p>
</div><p><p>Returns the first (if any) existing directory found in specified list, or 
throws an exception if none is found.</p>

 Typically useful when having multiple possible paths depending on settings,
 one of them being relevant.
</p>

<h3 class="function"><a name="get_group_of-1">get_group_of/1</a></h3>
<div class="spec">
<p><tt>get_group_of(Path::<a href="#type-any_path">any_path()</a>) -&gt; <a href="system_utils.html#type-group_id">system_utils:group_id()</a></tt><br></p>
<p> </p>
</div><p>Returns the group identifier (gid) of the group of the specified file
 entry.
</p>

<h3 class="function"><a name="get_image_extensions-0">get_image_extensions/0</a></h3>
<div class="spec">
<p><tt>get_image_extensions() -&gt; [<a href="#type-extension">extension()</a>]</tt><br></p>
<p> </p>
</div><p>Returns a list of the known file extensions that refer to image files.</p>

<h3 class="function"><a name="get_image_file_gif-1">get_image_file_gif/1</a></h3>
<div class="spec">
<p><tt>get_image_file_gif(Image::<a href="#type-file_name">file_name()</a>) -&gt; <a href="#type-path">path()</a></tt><br></p>
<p> </p>
</div><p>Returns the image path corresponding to the specified file.</p>

<h3 class="function"><a name="get_image_file_png-1">get_image_file_png/1</a></h3>
<div class="spec">
<p><tt>get_image_file_png(Image::<a href="#type-file_name">file_name()</a>) -&gt; <a href="#type-path">path()</a></tt><br></p>
<p> </p>
</div><p>Returns the image path corresponding to the specified file.</p>

<h3 class="function"><a name="get_last_modification_time-1">get_last_modification_time/1</a></h3>
<div class="spec">
<p><tt>get_last_modification_time(Path::<a href="#type-any_path">any_path()</a>) -&gt; <a href="time_utils.html#type-posix_seconds">time_utils:posix_seconds()</a></tt><br></p>
<p> </p>
</div><p><p>Returns the last time at which the content of specified file entry was 
modified (not counting attribute or permission changes), according to the 
filesystem.</p>

 Said timestamp will be expressed as an integer number of seconds since (or
 before) Unix time epoch, which is 1970-01-01 00:00 UTC.
</p>

<h3 class="function"><a name="get_last_path_element-1">get_last_path_element/1</a></h3>
<div class="spec">
<p><tt>get_last_path_element(AnyPath::<a href="#type-any_path">any_path()</a>) -&gt; <a href="#type-any_path">any_path()</a></tt><br></p>
<p> </p>
</div><p><p>Returns the final, "file" part of specified path, that is its last 
element, as a one-element path, corresponding either to a file or a directory.</p>

 <p>Ex: <code>&lt;&lt;"foobar.txt"&gt;&gt; =
          file_utils:get_last_path_element(&lt;&lt;"/aaa/bbb/ccc/foobar.txt"&gt;&gt;).</code></p>

 <p>Note that the return type is the same of the input path, i.e. plain string or 
binary string.</p>

 Replacement name for filename:basename/1 (in file_utils, and hopefully
 clearer).
</p>

<h3 class="function"><a name="get_longest_common_path-1">get_longest_common_path/1</a></h3>
<div class="spec">
<p><tt>get_longest_common_path(DirPaths::[<a href="#type-any_path">any_path()</a>]) -&gt; {<a href="#type-any_path">any_path()</a>, [<a href="#type-any_path">any_path()</a>]}</tt><br></p>
<p> </p>
</div><p><p>Returns a pair made of the longest path common to all specified directory 
paths, and the corresponding suffixes, that is an (unordered) list of the 
input paths (as binaries) once the common prefix elements have been removed.</p>

 <p>Note: operates per-directory (as a whole), not per-character.</p>

 <p>Ex: get_longest_common_path(["/tmp/aa/bb/c1/foobar.txt",                              
"/tmp/aa/bb/c2/foobar.txt"])      
returns: 
{"/tmp/aa/bb", ["c1","foobar.txt"], ["c2","foobar.txt"]]}</p>

 Like text_utils:get_longest_common_prefix/1, except that operates on whole
 path elements, not individual characters.
</p>

<h3 class="function"><a name="get_non_clashing_entry_name_from-1">get_non_clashing_entry_name_from/1</a></h3>
<div class="spec">
<p><tt>get_non_clashing_entry_name_from(Path::<a href="#type-any_path">any_path()</a>) -&gt; <a href="#type-any_path">any_path()</a></tt><br></p>
<p> </p>
</div><p><p>Returns a path deriving from specified one so that it is unique, meaning 
that it does not clash with any pre-existing entry.</p>

 Note: of course multiple, parallel calls to this function with the same base
 path will result in potential race conditions and risks of collisions.
</p>

<h3 class="function"><a name="get_owner_of-1">get_owner_of/1</a></h3>
<div class="spec">
<p><tt>get_owner_of(Path::<a href="#type-any_path">any_path()</a>) -&gt; <a href="system_utils.html#type-user_id">system_utils:user_id()</a></tt><br></p>
<p> </p>
</div><p>Returns the user identifier (uid) of the owner of the specified file
 entry.
</p>

<h3 class="function"><a name="get_permissions_of-1">get_permissions_of/1</a></h3>
<div class="spec">
<p><tt>get_permissions_of(EntryPath::<a href="#type-any_path">any_path()</a>) -&gt; [<a href="#type-permission">permission()</a>]</tt><br></p>
<p> </p>
</div><p>Returns the (UNIX) permissions associated to specified filesystem entry.</p>

<h3 class="function"><a name="get_shortest_unique_ending_paths-2">get_shortest_unique_ending_paths/2</a></h3>
<div class="spec">
<p><tt>get_shortest_unique_ending_paths(Path::<a href="#type-any_path">any_path()</a>, SecondPath::<a href="#type-any_path">any_path()</a>) -&gt; {<a href="#type-any_path">any_path()</a>, <a href="#type-any_path">any_path()</a>}</tt><br></p>
<p> </p>
</div><p><p>Returns a pair made of the shortest ending paths that allows to 
discriminate between the specified paths (expected to be of the same string 
type).</p>

 Ex: get_shortest_unique_ending_paths( "/aa/bb/foo/bar/hello.txt",
                                       "/tmp/buzz/frob/aa/foo/bar/hello.txt")
      returns: {"bb/foo/bar/hello.txt", "aa/foo/bar/hello.txt"}
</p>

<h3 class="function"><a name="get_size-1">get_size/1</a></h3>
<div class="spec">
<p><tt>get_size(FilePath::<a href="#type-any_file_path">any_file_path()</a>) -&gt; <a href="system_utils.html#type-byte_size">system_utils:byte_size()</a></tt><br></p>
<p> </p>
</div><p>Returns the size, in bytes, of the specified file.</p>

<h3 class="function"><a name="get_type_of-1">get_type_of/1</a></h3>
<div class="spec">
<p><tt>get_type_of(Path::<a href="#type-any_path">any_path()</a>) -&gt; <a href="#type-entry_type">entry_type()</a></tt><br></p>
<p> </p>
</div><p>Returns the type of the specified file entry.</p>

<h3 class="function"><a name="has_matching_suffix-2">has_matching_suffix/2</a></h3>
<div class="spec">
<p><tt>has_matching_suffix(Path::<a href="#type-any_path">any_path()</a>, Suffixes::[<a href="#type-any_suffix">any_suffix()</a>]) -&gt; boolean()</tt><br></p>
<p> </p>
</div><p><p>Tells whether specified path matches one of the specified suffixes.</p>

 (exported helper)</p>

<h3 class="function"><a name="is_absolute_path-1">is_absolute_path/1</a></h3>
<div class="spec">
<p><tt>is_absolute_path(AnyPath::<a href="#type-any_path">any_path()</a>) -&gt; boolean()</tt><br></p>
<p> </p>
</div><p><p>Tells whether the specified path is an absolute one.</p>

 A path is deemed absolute iff it starts with "/".
</p>

<h3 class="function"><a name="is_directory-1">is_directory/1</a></h3>
<div class="spec">
<p><tt>is_directory(Path::<a href="#type-any_path">any_path()</a>) -&gt; boolean()</tt><br></p>
<p> </p>
</div><p><p>Returns whether the specified entry, supposedly existing, is a directory.</p>

 If the specified entry happens not to exist, a {non_existing_entry, Path}
 exception will be thrown.
</p>

<h3 class="function"><a name="is_existing_directory-1">is_existing_directory/1</a></h3>
<div class="spec">
<p><tt>is_existing_directory(Path::<a href="#type-any_path">any_path()</a>) -&gt; boolean()</tt><br></p>
<p> </p>
</div><p><p>Returns whether the specified entry exists and is a directory.</p>

 Returns true or false, and cannot trigger an exception.
</p>

<h3 class="function"><a name="is_existing_directory_or_link-1">is_existing_directory_or_link/1</a></h3>
<div class="spec">
<p><tt>is_existing_directory_or_link(Path::<a href="#type-any_path">any_path()</a>) -&gt; boolean()</tt><br></p>
<p> </p>
</div><p><p>Returns whether the specified entry exists and is a directory or a 
symbolic link.</p>

 Returns true or false, and cannot trigger an exception.
</p>

<h3 class="function"><a name="is_existing_file-1">is_existing_file/1</a></h3>
<div class="spec">
<p><tt>is_existing_file(Path::<a href="#type-any_path">any_path()</a>) -&gt; boolean()</tt><br></p>
<p> </p>
</div><p><p>Returns whether the specified entry exists and is a regular file.</p>

 Returns true or false, and cannot trigger an exception.
</p>

<h3 class="function"><a name="is_existing_file_or_link-1">is_existing_file_or_link/1</a></h3>
<div class="spec">
<p><tt>is_existing_file_or_link(Path::<a href="#type-any_path">any_path()</a>) -&gt; boolean()</tt><br></p>
<p> </p>
</div><p><p>Returns whether the specified entry exists and is either a regular file 
or a symbolic link.</p>

 Returns true or false, and cannot trigger an exception.
</p>

<h3 class="function"><a name="is_existing_link-1">is_existing_link/1</a></h3>
<div class="spec">
<p><tt>is_existing_link(Path::<a href="#type-any_path">any_path()</a>) -&gt; boolean()</tt><br></p>
<p> </p>
</div><p><p>Returns whether the specified entry exists and is a symbolic file.</p>

 Returns true or false, and cannot trigger an exception.
</p>

<h3 class="function"><a name="is_file-1">is_file/1</a></h3>
<div class="spec">
<p><tt>is_file(Path::<a href="#type-any_path">any_path()</a>) -&gt; boolean()</tt><br></p>
<p> </p>
</div><p><p>Returns whether the specified entry, supposedly existing, is a regular 
file.</p>

 If the specified entry happens not to exist, a {non_existing_entry, EntryName}
 exception will be thrown.
</p>

<h3 class="function"><a name="is_leaf_among-2">is_leaf_among/2</a></h3>
<div class="spec">
<p><tt>is_leaf_among(LeafName::<a href="#type-leaf_name">leaf_name()</a>, PathList::[<a href="#type-path">path()</a>]) -&gt; {false | <a href="#type-path">path()</a>}</tt><br></p>
<p> </p>
</div><p><p>Tells whether specified basename (ex: a pathless filename) is among the 
specified list of full paths; returns either false or the first full path 
found corresponding to that leaf element.</p>

 Ex:
  false = file_utils:is_leaf_among( "xx", [ "a/b/c/yy", "d/e/zz"] )
  "a/b/c/xx"  = file_utils:is_leaf_among( "xx", [ "a/b/c/xx", "d/e/zz"] )
</p>

<h3 class="function"><a name="is_owner_executable-1">is_owner_executable/1</a></h3>
<div class="spec">
<p><tt>is_owner_executable(Path::<a href="#type-any_path">any_path()</a>) -&gt; boolean()</tt><br></p>
<p> </p>
</div><p><p>Returns whether the specified entry exists and is executable for its 
current owner (can be either a regular file or a symbolic link) - not telling 
anything about whether the current user can execute it.</p>

 <p>Returns true or false, and cannot trigger an exception.</p>

 See also: is_owner_writable/1.
</p>

<h3 class="function"><a name="is_owner_readable-1">is_owner_readable/1</a></h3>
<div class="spec">
<p><tt>is_owner_readable(Path::<a href="#type-any_path">any_path()</a>) -&gt; boolean()</tt><br></p>
<p> </p>
</div><p><p>Returns whether the specified entry exists and is readable for its 
current owner (can be either a regular file or a symbolic link) - not telling 
anything about whether the current user can read it.</p>

 <p>Returns true or false, and cannot trigger an exception.</p>

 See also: is_user_readable/1.
</p>

<h3 class="function"><a name="is_owner_writable-1">is_owner_writable/1</a></h3>
<div class="spec">
<p><tt>is_owner_writable(Path::<a href="#type-any_path">any_path()</a>) -&gt; boolean()</tt><br></p>
<p> </p>
</div><p><p>Returns whether the specified entry exists and is writable for its 
current owner (can be either a regular file or a symbolic link) - not telling 
anything about whether the current user can write it.</p>

 <p>Returns true or false, and cannot trigger an exception.</p>

 See also: is_user_writable/1.
</p>

<h3 class="function"><a name="is_user_executable-1">is_user_executable/1</a></h3>
<div class="spec">
<p><tt>is_user_executable(Path::<a href="#type-any_path">any_path()</a>) -&gt; boolean()</tt><br></p>
<p> </p>
</div><p><p>Returns whether the specified entry exists and is executable for the 
current user (can be either a regular file or a symbolic link).</p>

 <p>Returns true or false, and cannot trigger an exception.</p>

 See also: is_owner_executable/1.
</p>

<h3 class="function"><a name="is_user_readable-1">is_user_readable/1</a></h3>
<div class="spec">
<p><tt>is_user_readable(Path::<a href="#type-any_path">any_path()</a>) -&gt; boolean()</tt><br></p>
<p> </p>
</div><p><p>Returns whether the specified entry exists and is readable for the 
current user (can be either a regular file or a symbolic link).</p>

 Returns true or false, and cannot trigger an exception.
</p>

<h3 class="function"><a name="is_user_writable-1">is_user_writable/1</a></h3>
<div class="spec">
<p><tt>is_user_writable(Path::<a href="#type-any_path">any_path()</a>) -&gt; boolean()</tt><br></p>
<p> </p>
</div><p><p>Returns whether the specified entry exists and is writable for the 
current user (can be either a regular file or a symbolic link).</p>

 Returns true or false, and cannot trigger an exception.
</p>

<h3 class="function"><a name="join-1">join/1</a></h3>
<div class="spec">
<p><tt>join(ComponentList::[<a href="#type-any_path_element">any_path_element()</a>]) -&gt; <a href="#type-path">path()</a></tt><br></p>
<p> </p>
</div><p><p>Joins the specified list of path elements.</p>

 <p>This function has been added back to this module; filename:join( Components ) 
could be used instead (at least to some extent), however filename:join( [ "", 
"my_dir"] ) results in "/my_dir", whereas often we would want "my_dir" 
instead - which is returned by our function; moreover, if one of the 
components includes an absolute path (such as "/xxx" with Unix conventions), 
the preceding components, if any, were removed from the result (which does not 
seem desirable); here we throw an exception instead.</p>

 <p>So we deem our version simpler and less prone to surprise (least 
astonishment).</p>

 <p>Plain and binary strings can be freely used as arguments, and a plain string 
is returned in all cases.</p>

 See filename:split/1 for the reverse operation.
</p>

<h3 class="function"><a name="join-2">join/2</a></h3>
<div class="spec">
<p><tt>join(FirstPath::<a href="#type-any_path">any_path()</a>, SecondPath::<a href="#type-any_path">any_path()</a>) -&gt; <a href="#type-path">path()</a></tt><br></p>
<p> </p>
</div><p><p>Joins the two specified path elements, returns a corresponding plain 
string.</p>

 <p>This function has been added back to this module; filename:join(Name1, Name2) 
could be used instead (at least to some extent); however filename:join("", 
"my_dir") results in "/my_dir", whereas often we would want "my_dir" - which 
is returned by our function ; moreover filename:join(SomePath, AbsPath=[ 
?directory_separator | _ ]) returns AbsPath, dropping SomePath for some reason 
(which does not seem desirable); here we throw an exception instead.</p>

 <p>So we deem our version simpler and less prone to surprise (least 
astonishment).</p>

 <p>Plain and binary strings can be freely used as arguments; a plain string is 
returned in all cases.</p>

 <p>See filename:split/1 for the reverse operation.</p>

 Prefer bin_join/2 if having to possibly deal with so-called "raw filenames".
</p>

<h3 class="function"><a name="list_dir_elements-1">list_dir_elements/1</a></h3>
<div class="spec">
<p><tt>list_dir_elements(DirName::<a href="#type-directory_name">directory_name()</a>) -&gt; {[<a href="#type-file_name">file_name()</a>], [<a href="#type-file_name">file_name()</a>], [<a href="#type-directory_name">directory_name()</a>], [<a href="#type-file_name">file_name()</a>], [<a href="#type-file_name">file_name()</a>]}</tt><br></p>
<p> </p>
</div><p><p>Returns a tuple containing five lists corresponding to the per-type 
dispatching of all filesystem elements local to specified directory (hence not 
recursively traversed), namely: {RegularFiles, Symlinks, Directories, 
OtherFiles, Devices}.</p>

 <p>If a raw filename is found (i.e. a file element whose name is not properly 
Unicode-encoded), a warning trace is emitted and the corresponding file 
elemen</p>

 Note that:
 - symbolic links may or may not be dead
 - only plain strings are returned (any raw filename found will trigger a
 warning trace and then will be ignored)
</p>

<h3 class="function"><a name="list_dir_elements-2">list_dir_elements/2</a></h3>
<div class="spec">
<p><tt>list_dir_elements(DirName::<a href="#type-directory_name">directory_name()</a>, ImproperEncodingAction::<a href="#type-improper_encoding_action">improper_encoding_action()</a>) -&gt; {[<a href="#type-any_file_name">any_file_name()</a>], [<a href="#type-any_file_name">any_file_name()</a>], [<a href="#type-any_directory_name">any_directory_name()</a>], [<a href="#type-any_file_name">any_file_name()</a>], [<a href="#type-any_file_name">any_file_name()</a>]}</tt><br></p>
<p> </p>
</div><p><p>Returns a tuple containing five lists corresponding to the per-type 
dispatching of all filesystem elements local to specified directory (hence not 
recursively traversed), namely: {RegularFiles, Symlinks, Directories, 
OtherFiles, Devices}.</p>

 <p>If a raw filename is found (i.e. a file element whose name is not properly 
Unicode-encoded), ImproperEncodingAction will determine how it will be 
handled.</p>

 Note that:
 - symbolic links may or may not be dead
 - generally the returned elements are strings, yet, if ImproperEncodingAction
 is 'include', binaries may also returned, should raw ("incorrectly-encoded")
 filenames be found (they are then returned verbatim, short of being able to
 stringify them)
</p>

<h3 class="function"><a name="list_permission_pairs-0">list_permission_pairs/0</a></h3>
<div class="spec">
<p><tt>list_permission_pairs() -&gt; [{<a href="#type-permission">permission()</a>, <a href="#type-permission_mask">permission_mask()</a>}]</tt><br></p>
<p> </p>
</div><p>Lists all known permission types, as {Perm,Mask} pairs.</p>

<h3 class="function"><a name="make_relative-1">make_relative/1</a></h3>
<div class="spec">
<p><tt>make_relative(Path::<a href="#type-any_path">any_path()</a>) -&gt; <a href="#type-any_path">any_path()</a></tt><br></p>
<p> </p>
</div><p>Returns a version of the specified path that is relative to the current
 directory; returns the same type (plain or binary string) as the one of the
 specified path.
</p>

<h3 class="function"><a name="make_relative-2">make_relative/2</a></h3>
<div class="spec">
<p><tt>make_relative(Path::<a href="#type-any_path">any_path()</a>, RefDir::<a href="#type-any_directory_path">any_directory_path()</a>) -&gt; <a href="#type-any_path">any_path()</a></tt><br></p>
<p> </p>
</div><p>Returns a version of the first specified path that is relative to the
 specified second reference directory; returns the same type (plain or binary
 string) as the one of the first specified path.
</p>

<h3 class="function"><a name="move_file-2">move_file/2</a></h3>
<div class="spec">
<p><tt>move_file(SourceFilePath::<a href="#type-any_file_path">any_file_path()</a>, DestinationFilePath::<a href="#type-any_file_path">any_file_path()</a>) -&gt; <a href="#type-any_file_path">any_file_path()</a></tt><br></p>
<p> </p>
</div><p><p>Moves specified file or symbolic link so that it is now designated by 
specified path.</p>

 <p>Note:  
- no check that source is a file or symlink (ex: not a directory) is done  
- destination is a file path, not a directory path</p>

 Returns, for convenience, the new path.
</p>

<h3 class="function"><a name="normalise_path-1">normalise_path/1</a></h3>
<div class="spec">
<p><tt>normalise_path(Path::<a href="#type-path">path()</a>) -&gt; <a href="#type-path">path()</a></tt><br></p><p><tt>normalise_path(Path::<a href="#type-bin_path">bin_path()</a>) -&gt; <a href="#type-bin_path">bin_path()</a></tt><br></p>
<p> </p>
<p> </p>
</div><p><p>Normalises specified path (canonicalises it), by translating it so that 
no intermediate, superfluous '.' or '..' is present afterwards.</p>

 <p>For example, "/home/garfield/../lisa/./src/.././tube" shall be normalised in 
"/home/lisa/tube".</p>

 Returns a path of the same string type as the specified parameter.
</p>

<h3 class="function"><a name="open-2">open/2</a></h3>
<div class="spec">
<p><tt>open(Filename::<a href="#type-any_file_name">any_file_name()</a>, Options::[<a href="#type-file_open_mode">file_open_mode()</a>]) -&gt; <a href="#type-file">file()</a></tt><br></p>
<p> </p>
</div><p><p>Opens the file corresponding to the specified filename, with specified
 list of options (as listed for file:open/2 in
 <a href="http://erlang.org/doc/man/file.html#open-2" target="_top"><tt>http://erlang.org/doc/man/file.html#open-2</tt></a>, that is read, write, append, 
exclusive, raw, etc).</p>

 <p>See read_terms/1 if planning to read that content as terms later, notably with 
regard to encoding.</p>

 <p>Returns the file reference, or throws an exception.</p>

 <p>Will attempt to open the specified file only once, as looping endlessly does 
not seem a viable solution right now (risk of exhausting the descriptors, 
making the VM fail for example when loading a new BEAM).</p>

 <p>As soon as a file is opened for writing, a corresponding empty file appears in 
the filesystem.</p>

 <p>Note:</p>

 <p>- we used to think that 'raw' may cause problems with encodings; consider 
specifying system_utils:get_default_encoding_option/0; refer to the 'Regarding 
encodings and Unicode' section at the top of this file for further information</p>

 <p>- if an opened file fails to be correctly read encoding-wise (characters like 
'à' being not only displayed but also read garbled, and if setting 
{encoding,unicode} returns an error such as 
{read_error,{no_translation,unicode,unicode}}, then this may be an 
(unfortunate) side-effect of having run the VM with the -noinput option; in 
this case, the best option is to execute once, preferably early (ex: as first 
statement) system_utils:force_unicode_support/0.</p>

 Note also that if the 'raw' flag is included among opening flags, any
 specified encoding might be ignored (ex: UTF8 being specified, whereas ISO/IEC
 8859 being written).
</p>

<h3 class="function"><a name="open-3">open/3</a></h3>
<div class="spec">
<p><tt>open(Filename::<a href="#type-any_file_name">any_file_name()</a>, Options::[<a href="#type-file_open_mode">file_open_mode()</a>], AttemptMode::try_once | try_endlessly | try_endlessly_safer) -&gt; <a href="#type-file">file()</a></tt><br></p>
<p> </p>
</div><p><p>Opens the file corresponding to specified filename (first parameter) with
 specified list of options (second parameter; refer to file:open/2 for detailed
 documentation, see <a href="http://erlang.org/doc/man/file.html#open-2" target="_top"><tt>http://erlang.org/doc/man/file.html#open-2</tt></a>).</p>

 <p>Third parameter is the "attempt mode", either 'try_once', 'try_endlessly' or 
'try_endlessly_safer', depending respectively on whether we want to try to 
open the file once (no other attempt will be made), endlessly (until a file 
descriptor can be gained), possibly with a safer setting.</p>

 <p>Returns the file reference, or throws an exception.</p>

 <p>Will try to obtain a file descriptor iteratively (and endlessly) with 
process-specific random waitings, should no descriptor be available.</p>

 <p>A risk of that approach is that all available file descriptors will be 
taken, thus potentially preventing other processes (including the VM itself) 
to perform any file operation, like loading a new BEAM, ex: 
""" 
File operation error: system_limit. Target: 
lib/erlang/lib/kernel-x.y.z/ebin/timer.beam. Function: get_file. 
Process: code_server. 
"""</p>

 <p>This is done in order to support situations where potentially more Erlang 
processes than available file descriptors try to access to files. An effort is 
made to desynchronize these processes to smooth the use of descriptors.</p>

 <p>Note: if an opened file fails to be correctly read encoding-wise (characters 
like 'à' being not only displayed but also read garbled, and if setting 
{encoding,unicode} returns an error such as 
{read_error,{no_translation,unicode,unicode}}, then this may be an 
(unfortunate) side-effect of having run the VM with the -noinput option; in 
this case, the best option is to execute once, preferably early (ex: as first 
statement) system_utils:force_unicode_support/0.</p>

 Note also that if the 'raw' flag is included among opening flags, any
 specified encoding might be ignored (ex: UTF8 being specified, whereas ISO/IEC
 8859 being written).
</p>

<h3 class="function"><a name="path_to_variable_name-1">path_to_variable_name/1</a></h3>
<div class="spec">
<p><tt>path_to_variable_name(Filename::<a href="#type-path">path()</a>) -&gt; <a href="#type-ustring">ustring()</a></tt><br></p>
<p> </p>
</div><p><p>Converts specified path (full filename, like '/home/jack/test.txt' or 
'./media/test.txt') into a variable name licit in most programming languages 
(ex: C/C++).</p>

 Rule here is:
  - variable name starts with a prefix, user-supplied or the default one
  - any leading './' is removed
  - '-' becomes '_'
  - '.' becomes '_'
  - '/' becomes '_'
</p>

<h3 class="function"><a name="path_to_variable_name-2">path_to_variable_name/2</a></h3>
<div class="spec">
<p><tt>path_to_variable_name(T::<a href="#type-path">path()</a>, Prefix::<a href="#type-ustring">ustring()</a>) -&gt; <a href="#type-ustring">ustring()</a></tt><br></p>
<p> </p>
</div><p><p>Converts specified path (full filename, like '/home/jack/test.txt' or 
'./media/test.txt') into a variable name licit in most programming languages 
(ex: C/C++), based on specified prefix.</p>


 Removes any leading './'.</p>

<h3 class="function"><a name="read-2">read/2</a></h3>
<div class="spec">
<p><tt>read(File::<a href="#type-file">file()</a>, Count::<a href="basic_utils.html#type-count">basic_utils:count()</a>) -&gt; {ok, <a href="#type-ustring">ustring()</a> | binary()} | eof</tt><br></p>
<p> </p>
</div><p><p>Reads specified number of bytes/characters from the specified file.</p>

 <p>Returns either {ok, Data} if at least some data could be read, or eof if at 
least one element was to read and end of file was reached before anything at 
all could be read.</p>

 Throws an exception on failure.
</p>

<h3 class="function"><a name="read_etf_file-1">read_etf_file/1</a></h3>
<div class="spec">
<p><tt>read_etf_file(Filename::<a href="#type-file_path">file_path()</a>) -&gt; [term()]</tt><br></p>
<p> </p>
</div><p><p>Reads specified file supposedly in ETF format (Erlang Term Format): tries 
to parse a list of terms (one per line, terminating with a dot) from it 
(as file:consult/1 does), and returns it. Lines starting with '%' are ignored 
(just considered as comments).</p>

 <p>If expecting to read UTF-8 content from a file, it should:</p>

  <p>- have been then opened for writing typically while including the {encoding,  
utf8} option, or have been written with content already properly encoded  
(it may be more reliable that way)</p>

  <p>- start with a '%% -*- coding: utf-8 -*-' header</p>

 <p>See http://myriad.esperide.org/#etf for more details.</p>

 Throws an exception on error.
</p>

<h3 class="function"><a name="read_terms-1">read_terms/1</a></h3>
<div class="spec">
<p><tt>read_terms(Filename::<a href="#type-file_path">file_path()</a>) -&gt; [term()]</tt><br></p>
<p> </p>
</div><p><p>Reads specified file supposedly in ETF format (Erlang Term Format): tries 
to parse a list of terms (one per line, terminating with a dot) from it 
(as file:consult/1 does), and returns it. Lines starting with '%' are ignored 
(just considered as comments).</p>

 <p>If expecting to read UTF-8 content from a file, it should:</p>

  <p>- have been then opened for writing typically while including the {encoding,  
utf8} option, or have been written with content already properly encoded  
(it may be more reliable that way)</p>

  <p>- start with a '%% -*- coding: utf-8 -*-' header</p>

 <p>See http://myriad.esperide.org/#etf for more details.</p>

 Throws an exception on error.
</p>

<h3 class="function"><a name="read_whole-1">read_whole/1</a></h3>
<div class="spec">
<p><tt>read_whole(Filename::<a href="#type-any_file_name">any_file_name()</a>) -&gt; binary()</tt><br></p>
<p> </p>
</div><p><p>Reads the content of the specified file, based on its filename specified 
as any kind of string (plain, binary, atom, etc), and returns the 
corresponding binary, or throws an exception on failure.</p>

 See also: read_terms/1 to read directly Erlang terms instead.
</p>

<h3 class="function"><a name="remove_directory-1">remove_directory/1</a></h3>
<div class="spec">
<p><tt>remove_directory(DirectoryName::<a href="#type-any_directory_name">any_directory_name()</a>) -&gt; <a href="#type-void">void()</a></tt><br></p>
<p> </p>
</div><p><p>Removes specified (possibly non-empty) directory as a whole, recursively 
(so: behaves mostly like the 'rm -rf ' shell command; of course to use with 
care).</p>

 Note that if any unusual file entry is found in the tree (ex: device or file
 that is neither regular nor a symbolic link), the operation will stop on error
 (whereas elements may already have been removed).
</p>

<h3 class="function"><a name="remove_empty_directory-1">remove_empty_directory/1</a></h3>
<div class="spec">
<p><tt>remove_empty_directory(DirectoryPath::<a href="#type-any_directory_path">any_directory_path()</a>) -&gt; <a href="#type-void">void()</a></tt><br></p>
<p> </p>
</div><p>Removes specified directory, which must be empty (so: behaves mostly like
 the 'rmdir' shell command).
</p>

<h3 class="function"><a name="remove_empty_path-1">remove_empty_path/1</a></h3>
<div class="spec">
<p><tt>remove_empty_path(DirectoryPath::<a href="#type-any_directory_path">any_directory_path()</a>) -&gt; <a href="#type-void">void()</a></tt><br></p>
<p> </p>
</div><p><p>Removes all (supposedly) empty directories pertaining to the specified 
local, relative directory path, that is this path (ex: a/b/c) and all its 
ancestors (hence a/b and a are - if empty - removed as well, and none of their 
possible siblings of course); so behaves mostly like the 'rmdir --parents' 
shell command.</p>

 Note: does not remove an (empty) tree, just a given directory and its local
 ancestors.
</p>

<h3 class="function"><a name="remove_empty_tree-1">remove_empty_tree/1</a></h3>
<div class="spec">
<p><tt>remove_empty_tree(DirectoryPath::<a href="#type-any_directory_path">any_directory_path()</a>) -&gt; <a href="#type-void">void()</a></tt><br></p>
<p> </p>
</div><p>Removes all (supposedly) empty directories found from specified
 directory, expected to be the root of a tree that contains only (possibly
 nested) directories (and no other kind of filesystem entry).
</p>

<h3 class="function"><a name="remove_extension-1">remove_extension/1</a></h3>
<div class="spec">
<p><tt>remove_extension(FilePath::<a href="#type-file_path">file_path()</a>) -&gt; <a href="#type-file_path">file_path()</a></tt><br></p>
<p> </p>
</div><p><p>Removes the (last) extension of the specified file path.</p>

 Ex: "/home/jack/rosie.tmp" = remove_extension( "/home/jack/rosie.tmp.ttf" )
</p>

<h3 class="function"><a name="remove_file-1">remove_file/1</a></h3>
<div class="spec">
<p><tt>remove_file(FilePath::<a href="#type-any_file_path">any_file_path()</a>) -&gt; <a href="#type-void">void()</a></tt><br></p>
<p> </p>
</div><p><p>Removes (deletes) specified file, specified as any kind of string.</p>

 Throws an exception if any problem occurs.
</p>

<h3 class="function"><a name="remove_file_if_existing-1">remove_file_if_existing/1</a></h3>
<div class="spec">
<p><tt>remove_file_if_existing(FilePath::<a href="#type-any_file_path">any_file_path()</a>) -&gt; <a href="#type-void">void()</a></tt><br></p>
<p> </p>
</div><p>Removes specified file, specified as any kind of string, iff it is
 already existing, otherwise does nothing.
</p>

<h3 class="function"><a name="remove_files-1">remove_files/1</a></h3>
<div class="spec">
<p><tt>remove_files(FilePaths::[<a href="#type-any_file_path">any_file_path()</a>]) -&gt; <a href="#type-void">void()</a></tt><br></p>
<p> </p>
</div><p>Removes (deletes) specified files, specified as a list of any kind of
 strings.
</p>

<h3 class="function"><a name="remove_files_if_existing-1">remove_files_if_existing/1</a></h3>
<div class="spec">
<p><tt>remove_files_if_existing(FilePaths::[<a href="#type-any_file_path">any_file_path()</a>]) -&gt; <a href="#type-void">void()</a></tt><br></p>
<p> </p>
</div><p>Removes each specified file, in specified list of any kind of strings,
 iff it is already existing.
</p>

<h3 class="function"><a name="remove_symlink-1">remove_symlink/1</a></h3>
<div class="spec">
<p><tt>remove_symlink(SymlinkPath::<a href="#type-any_file_path">any_file_path()</a>) -&gt; <a href="#type-void">void()</a></tt><br></p>
<p> </p>
</div><p><p>Removes (deletes) specified symbolic link, specified as any kind 
of string.</p>

 <p>Checks that the specified path designates indeed a symbolic link (dead or 
not).</p>

 Throws an exception if any problem occurs.
</p>

<h3 class="function"><a name="remove_upper_levels_and_extension-1">remove_upper_levels_and_extension/1</a></h3>
<div class="spec">
<p><tt>remove_upper_levels_and_extension(FilePath) -&gt; any()</tt></p>
<p> </p>
</div><p><p>Removes all upper levels of a path (absolute or not), as well as the 
extension of the resulting file name.</p>

 Ex: "foobar" =
           file_utils:remove_upper_levels_and_extension( "aa/bb/foobar.txt" ).
</p>

<h3 class="function"><a name="rename-2">rename/2</a></h3>
<div class="spec">
<p><tt>rename(SourceFilePath::<a href="#type-any_file_path">any_file_path()</a>, DestinationFilePath::<a href="#type-any_file_path">any_file_path()</a>) -&gt; <a href="#type-any_file_path">any_file_path()</a></tt><br></p>
<p> </p>
</div><p><p>Renames specified file.</p>

 Returns, for convenience, the new name.
</p>

<h3 class="function"><a name="replace_extension-3">replace_extension/3</a></h3>
<div class="spec">
<p><tt>replace_extension(FilePath::<a href="#type-file_path">file_path()</a>, SourceExtension::<a href="#type-extension">extension()</a>, TargetExtension::<a href="#type-extension">extension()</a>) -&gt; <a href="#type-file_path">file_path()</a></tt><br></p>
<p> </p>
</div><p><p>Returns a new file path whose extension has been updated.</p>

 Ex: replace_extension("/home/jack/rosie.ttf", ".ttf", ".wav") should return
 "/home/jack/rosie.wav".
</p>

<h3 class="function"><a name="set_current_directory-1">set_current_directory/1</a></h3>
<div class="spec">
<p><tt>set_current_directory(DirPath::<a href="#type-directory_path">directory_path()</a>) -&gt; <a href="#type-void">void()</a></tt><br></p>
<p> </p>
</div><p><p>Sets the specified directory as current directory.</p>

 Throws an exception on failure.
</p>

<h3 class="function"><a name="to_permission_mask-1">to_permission_mask/1</a></h3>
<div class="spec">
<p><tt>to_permission_mask(PermissionList::<a href="#type-permission">permission()</a> | [<a href="#type-permission">permission()</a>]) -&gt; <a href="#type-permission_mask">permission_mask()</a></tt><br></p>
<p> </p>
</div><p>Encodes the specified symbolic permission(s) into its/their low-level
 counterpart mask(s).
</p>

<h3 class="function"><a name="touch-1">touch/1</a></h3>
<div class="spec">
<p><tt>touch(Path::<a href="#type-any_path">any_path()</a>) -&gt; <a href="#type-void">void()</a></tt><br></p>
<p> </p>
</div><p><p>Updates the modification time (the last time at which its content was 
reported as modified according to the filesystem) of the specified file entry, 
which must already exist.</p>

 <p>Note: leaves last access time unchanged, updates both modification and change 
times.</p>

 See also: create_empty_file/1
</p>

<h3 class="function"><a name="try_copy_file-2">try_copy_file/2</a></h3>
<div class="spec">
<p><tt>try_copy_file(SourceFilePath::<a href="#type-any_file_path">any_file_path()</a>, DestinationFilePath::<a href="#type-any_file_path">any_file_path()</a>) -&gt; <a href="basic_utils.html#type-base_status">basic_utils:base_status()</a></tt><br></p>
<p> </p>
</div><p><p>Copies a specified file to a given destination filename (not a directory 
name, see copy_file_in/2 for that), overwriting any previous file.</p>

 <p>Symlinks are copied as symlinks (whereas file:copy/2 would copy their target 
as new files).</p>

 Note: content is copied and permissions are preserved (ex: the copy of an
 executable file will be itself executable, and other permissions as well,
 unlike /bin/cp that relies on umask).
</p>

<h3 class="function"><a name="update_with_keywords-3">update_with_keywords/3</a></h3>
<div class="spec">
<p><tt>update_with_keywords(OriginalFilePath::<a href="#type-any_file_path">any_file_path()</a>, TargetFilePath::<a href="#type-any_file_path">any_file_path()</a>, TranslationTable::<a href="text_utils.html#type-translation_table">text_utils:translation_table()</a>) -&gt; <a href="#type-void">void()</a></tt><br></p>
<p> </p>
</div><p><p>Updates specified file with specified keywords, that is copies the 
original file into a target, updated one (supposedly non-already existing), in 
which all the specified keywords (the keys of the translation table) have been 
replaced with their associated value (i.e. the value in table corresponding to 
that key).</p>

 <p>Ex: file_utils:update_with_keywords( "original.txt", "updated.txt", table:new(  
[{"hello", "goodbye"}, {"Blue", "Red"}]).</p>

 Note that the resulting file will be written with no additional encoding.
</p>

<h3 class="function"><a name="update_with_keywords-4">update_with_keywords/4</a></h3>
<div class="spec">
<p><tt>update_with_keywords(OriginalFilePath::<a href="#type-any_file_path">any_file_path()</a>, TargetFilePath::<a href="#type-any_file_path">any_file_path()</a>, TranslationTable::<a href="text_utils.html#type-translation_table">text_utils:translation_table()</a>, EncodingOpts::<a href="system_utils.html#type-encoding_options">system_utils:encoding_options()</a>) -&gt; <a href="#type-void">void()</a></tt><br></p>
<p> </p>
</div><p><p>Updates specified file with specified keywords, that is copies the 
original file into a target, updated one (supposedly non-already existing; and 
with the specified encoding), in which all the specified keywords (the keys of 
the translation table) have been replaced with their associated value 
(i.e. the value in table corresponding to that key).</p>

 Ex: file_utils:update_with_keywords( "original.txt", "updated.txt", table:new(
  [{"hello", "goodbye" }, {"Blue", "Red"}]).
</p>

<h3 class="function"><a name="write-2">write/2</a></h3>
<div class="spec">
<p><tt>write(File::<a href="#type-file">file()</a>, Content::iodata()) -&gt; <a href="#type-void">void()</a></tt><br></p>
<p> </p>
</div><p><p>Writes specified byte-oriented content in the specified file.</p>

 <p>Operates on files opened in raw mode (only way to do so), or not (works for 
normal mode as well).</p>

 <p>Throws an exception on failure.</p>

 See write_ustring/{2,3} to write Unicode text.
</p>

<h3 class="function"><a name="write_direct_terms-2">write_direct_terms/2</a></h3>
<div class="spec">
<p><tt>write_direct_terms(File::<a href="#type-file">file()</a>, Terms::[term()]) -&gt; <a href="#type-void">void()</a></tt><br></p>
<p> </p>
</div><p><p>Writes directly specified terms into specified already opened file, in 
the ETF format.</p>

<<<<<<< HEAD
 <p>See http://myriad.esperide.org/#etf for more details.</p>

=======
>>>>>>> 529cb8f5
 Heavily inspired from Joe Armstrong's lib_misc:unconsult/2.
</p>

<h3 class="function"><a name="write_etf_file-2">write_etf_file/2</a></h3>
<div class="spec">
<p><tt>write_etf_file(Terms::[term()], Filename::<a href="#type-file_path">file_path()</a>) -&gt; <a href="#type-void">void()</a></tt><br></p>
<p> </p>
</div><p><p>Writes specified terms into specified file, in the ETF format, with no 
specific header or footer.</p>

<<<<<<< HEAD
 <p>See http://myriad.esperide.org/#etf for more details.</p>

=======
>>>>>>> 529cb8f5
 Heavily inspired from Joe Armstrong's lib_misc:unconsult/2.
</p>

<h3 class="function"><a name="write_etf_file-4">write_etf_file/4</a></h3>
<div class="spec">
<p><tt>write_etf_file(Terms::[term()], Header::<a href="#type-maybe">maybe</a>(<a href="#type-ustring">ustring()</a>), Footer::<a href="#type-maybe">maybe</a>(<a href="#type-ustring">ustring()</a>), Filename::<a href="#type-file_path">file_path()</a>) -&gt; <a href="#type-void">void()</a></tt><br></p>
<p> </p>
</div><p><p>Writes specified terms into specified file, in the ETF format, with 
specified header and footer.</p>
<<<<<<< HEAD

 <p>See http://myriad.esperide.org/#etf for more details.</p>
=======
>>>>>>> 529cb8f5

 Heavily inspired from Joe Armstrong's lib_misc:unconsult/2.
</p>

<h3 class="function"><a name="write_terms-2">write_terms/2</a></h3>
<div class="spec">
<p><tt>write_terms(Terms::[term()], Filename::<a href="#type-file_path">file_path()</a>) -&gt; <a href="#type-void">void()</a></tt><br></p>
<p> </p>
</div><p><p>Writes specified terms into specified file, in the ETF format, with no 
specific header or footer.</p>
<<<<<<< HEAD

 <p>See http://myriad.esperide.org/#etf for more details.</p>
=======
>>>>>>> 529cb8f5

 Heavily inspired from Joe Armstrong's lib_misc:unconsult/2.
</p>

<h3 class="function"><a name="write_terms-4">write_terms/4</a></h3>
<div class="spec">
<p><tt>write_terms(Terms::[term()], Header::<a href="#type-maybe">maybe</a>(<a href="#type-ustring">ustring()</a>), Footer::<a href="#type-maybe">maybe</a>(<a href="#type-ustring">ustring()</a>), Filename::<a href="#type-file_path">file_path()</a>) -&gt; <a href="#type-void">void()</a></tt><br></p>
<p> </p>
</div><p><p>Writes specified terms into specified file, in the ETF format, with 
specified header and footer.</p>

 Heavily inspired from Joe Armstrong's lib_misc:unconsult/2.
</p>

<h3 class="function"><a name="write_ustring-2">write_ustring/2</a></h3>
<div class="spec">
<p><tt>write_ustring(File::<a href="#type-file">file()</a>, Str::<a href="#type-ustring">ustring()</a>) -&gt; <a href="#type-void">void()</a></tt><br></p>
<p> </p>
</div><p><p>Writes specified Unicode string in the specified file.</p>

 <p>Operates on files opened in raw mode (only way to do so), or not (works for 
normal mode as well).</p>

 Throws an exception on failure.
</p>

<h3 class="function"><a name="write_ustring-3">write_ustring/3</a></h3>
<div class="spec">
<p><tt>write_ustring(File::<a href="#type-file">file()</a>, FormatString::<a href="#type-format_string">format_string()</a>, Values::[term()]) -&gt; <a href="#type-void">void()</a></tt><br></p>
<p> </p>
</div><p><p>Writes specified formatted content in the specified file.</p>

 Throws an exception on failure.
</p>

<h3 class="function"><a name="write_whole-2">write_whole/2</a></h3>
<div class="spec">
<p><tt>write_whole(Filename::<a href="#type-any_file_name">any_file_name()</a>, Content::<a href="#type-ustring">ustring()</a> | binary()) -&gt; <a href="#type-void">void()</a></tt><br></p>
<p> </p>
</div><p><p>Writes the specified content in specified file, whose filename is 
specified as any kind of string, using the default encoding.</p>

 Throws an exception on failure.
</p>

<h3 class="function"><a name="write_whole-3">write_whole/3</a></h3>
<div class="spec">
<p><tt>write_whole(Filename::<a href="#type-any_file_name">any_file_name()</a>, StringContent::<a href="#type-ustring">ustring()</a> | binary(), Modes::[<a href="http://www.erlang.org/edoc/doc/kernel/doc/file.html#type-mode">file:mode()</a>]) -&gt; <a href="#type-void">void()</a></tt><br></p>
<p> </p>
</div><p><p>Writes the specified content in specified file, whose filename is 
specified as any kind of string, using the specified encoding for writing.</p>

 <p>Note that no transparent encoding is expected to be specified through modes, 
as this function performs (through text_utils:string_to_binary/1) such 
encoding on plain strings.</p>

 Throws an exception on failure.
</p>

<h3 class="function"><a name="zipped_term_to_unzipped_file-1">zipped_term_to_unzipped_file/1</a></h3>
<div class="spec">
<p><tt>zipped_term_to_unzipped_file(ZippedTerm::binary()) -&gt; <a href="#type-file_name">file_name()</a></tt><br></p>
<p> </p>
</div><p><p>Reads specified binary, extracts the zipped file in it and writes it on 
disk, in current directory.</p>

 Returns the filename of the unzipped file.
</p>

<h3 class="function"><a name="zipped_term_to_unzipped_file-2">zipped_term_to_unzipped_file/2</a></h3>
<div class="spec">
<p><tt>zipped_term_to_unzipped_file(ZippedTerm::binary(), TargetFilename::<a href="#type-file_name">file_name()</a>) -&gt; <a href="#type-void">void()</a></tt><br></p>
<p> </p>
</div><p><p>Reads specified binary, extracts the zipped file in it and writes it on 
disk, in current directory, under specified filename instead of under filename 
stored in the zip archive.</p>

 <p>Any pre-existing file will be overwritten.</p>

 Note: only one file is expected to be stored in the specified archive.
</p>

<h3 class="function"><a name="zipped_term_to_unzipped_files-1">zipped_term_to_unzipped_files/1</a></h3>
<div class="spec">
<p><tt>zipped_term_to_unzipped_files(ZippedTerm::binary()) -&gt; [<a href="#type-file_name">file_name()</a>]</tt><br></p>
<p> </p>
</div><p><p>Reads specified binary, extracts the zipped files stored in it and writes 
them on disk, in current directory.</p>

 Returns the list of filenames corresponding to the unzipped files.
</p>

<h3 class="function"><a name="zipped_term_to_unzipped_files-2">zipped_term_to_unzipped_files/2</a></h3>
<div class="spec">
<p><tt>zipped_term_to_unzipped_files(ZippedTerm::binary(), TargetDirectory::<a href="#type-directory_name">directory_name()</a>) -&gt; [<a href="#type-file_name">file_name()</a>]</tt><br></p>
<p> </p>
</div><p><p>Reads specified binary, extracts the zipped files in it and writes them 
on disk, in specified directory.</p>

 Returns the list of filenames corresponding to the unzipped files.
</p>
<hr>

<div class="navbar"><a name="#navbar_bottom"></a><table width="100%" border="0" cellspacing="0" cellpadding="2" summary="navigation bar"><tr><td><a href="overview-summary.html" target="overviewFrame">Overview</a></td><td><a href="http://www.erlang.org/"><img src="erlang.png" align="right" border="0" alt="erlang logo"></a></td></tr></table></div>
<p><i>Generated by EDoc</i></p>
</body>
</html><|MERGE_RESOLUTION|>--- conflicted
+++ resolved
@@ -2083,11 +2083,6 @@
 </div><p><p>Writes directly specified terms into specified already opened file, in 
 the ETF format.</p>
 
-<<<<<<< HEAD
- <p>See http://myriad.esperide.org/#etf for more details.</p>
-
-=======
->>>>>>> 529cb8f5
  Heavily inspired from Joe Armstrong's lib_misc:unconsult/2.
 </p>
 
@@ -2098,11 +2093,6 @@
 </div><p><p>Writes specified terms into specified file, in the ETF format, with no 
 specific header or footer.</p>
 
-<<<<<<< HEAD
- <p>See http://myriad.esperide.org/#etf for more details.</p>
-
-=======
->>>>>>> 529cb8f5
  Heavily inspired from Joe Armstrong's lib_misc:unconsult/2.
 </p>
 
@@ -2112,11 +2102,6 @@
 <p> </p>
 </div><p><p>Writes specified terms into specified file, in the ETF format, with 
 specified header and footer.</p>
-<<<<<<< HEAD
-
- <p>See http://myriad.esperide.org/#etf for more details.</p>
-=======
->>>>>>> 529cb8f5
 
  Heavily inspired from Joe Armstrong's lib_misc:unconsult/2.
 </p>
@@ -2127,11 +2112,6 @@
 <p> </p>
 </div><p><p>Writes specified terms into specified file, in the ETF format, with no 
 specific header or footer.</p>
-<<<<<<< HEAD
-
- <p>See http://myriad.esperide.org/#etf for more details.</p>
-=======
->>>>>>> 529cb8f5
 
  Heavily inspired from Joe Armstrong's lib_misc:unconsult/2.
 </p>
